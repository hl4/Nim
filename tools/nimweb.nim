#
#
#           Nim Website Generator
#        (c) Copyright 2014 Andreas Rumpf
#
#    See the file "copying.txt", included in this
#    distribution, for details about the copyright.
#

import
  os, strutils, times, parseopt, parsecfg, streams, strtabs, tables,
  re, htmlgen, macros, md5, osproc

type
  TKeyValPair = tuple[key, id, val: string]
  TConfigData = object of RootObj
    tabs, links: seq[TKeyValPair]
    doc, srcdoc, srcdoc2, webdoc, pdf: seq[string]
    authors, projectName, projectTitle, logo, infile, outdir, ticker: string
    vars: StringTableRef
    nimArgs: string
    gitCommit: string
    quotations: Table[string, tuple[quote, author: string]]
    numProcessors: int # Set by parallelBuild:n, only works for values > 0.
  TRssItem = object
    year, month, day, title: string

proc initConfigData(c: var TConfigData) =
  c.tabs = @[]
  c.links = @[]
  c.doc = @[]
  c.srcdoc = @[]
  c.srcdoc2 = @[]
  c.webdoc = @[]
  c.pdf = @[]
  c.infile = ""
  c.outdir = ""
  c.nimArgs = "--hint[Conf]:off --hint[Path]:off --hint[Processing]:off "
  c.authors = ""
  c.projectTitle = ""
  c.projectName = ""
  c.logo = ""
  c.ticker = ""
  c.vars = newStringTable(modeStyleInsensitive)
  c.gitCommit = "master"
  c.numProcessors = countProcessors()
  # Attempts to obtain the git current commit.
  when false:
    let (output, code) = execCmdEx("git log -n 1 --format=%H")
    if code == 0 and output.strip.len == 40:
      c.gitCommit = output.strip
  c.quotations = initTable[string, tuple[quote, author: string]]()

include "website.tmpl"

# ------------------------- configuration file -------------------------------

const
  version = "0.7"
  usage = "nimweb - Nim Website Generator Version " & version & """

  (c) 2014 Andreas Rumpf
Usage:
  nimweb [options] ini-file[.ini] [compile_options]
Options:
  -o, --output:dir    set the output directory (default: same as ini-file)
  --var:name=value    set the value of a variable
  -h, --help          shows this help
  -v, --version       shows the version
Compile_options:
  will be passed to the Nimrod compiler
"""

  rYearMonthDayTitle = r"(\d{4})-(\d{2})-(\d{2})\s+(.*)"
  rssUrl = "http://nimrod-code.org/news.xml"
  rssNewsUrl = "http://nimrod-code.org/news.html"
  validAnchorCharacters = Letters + Digits


macro id(e: expr): expr {.immediate.} =
  ## generates the rss xml ``id`` element.
  let e = callsite()
  result = xmlCheckedTag(e, "id")

macro updated(e: expr): expr {.immediate.} =
  ## generates the rss xml ``updated`` element.
  let e = callsite()
  result = xmlCheckedTag(e, "updated")

proc updatedDate(year, month, day: string): string =
  ## wrapper around the update macro with easy input.
  result = updated("$1-$2-$3T00:00:00Z" % [year,
    repeatStr(2 - len(month), "0") & month,
    repeatStr(2 - len(day), "0") & day])

macro entry(e: expr): expr {.immediate.} =
  ## generates the rss xml ``entry`` element.
  let e = callsite()
  result = xmlCheckedTag(e, "entry")

macro content(e: expr): expr {.immediate.} =
  ## generates the rss xml ``content`` element.
  let e = callsite()
  result = xmlCheckedTag(e, "content", reqAttr = "type")

proc parseCmdLine(c: var TConfigData) =
  var p = initOptParser()
  while true:
    next(p)
    var kind = p.kind
    var key = p.key
    var val = p.val
    case kind
    of cmdArgument:
      c.infile = addFileExt(key, "ini")
      c.nimArgs.add(cmdLineRest(p))
      break
    of cmdLongOption, cmdShortOption:
      case normalize(key)
      of "help", "h": 
        stdout.write(usage)
        quit(0)
      of "version", "v": 
        stdout.write(version & "\n")
        quit(0)
      of "o", "output": c.outdir = val
      of "parallelbuild":
        try:
          let num = parseInt(val)
          if num != 0: c.numProcessors = num
        except ValueError:
          quit("invalid numeric value for --parallelBuild")
      of "var":
        var idx = val.find('=')
        if idx < 0: quit("invalid command line")
        c.vars[substr(val, 0, idx-1)] = substr(val, idx+1)
      else: quit(usage)
    of cmdEnd: break
  if c.infile.len == 0: quit(usage)

proc walkDirRecursively(s: var seq[string], root, ext: string) =
  for k, f in walkDir(root):
    case k
    of pcFile, pcLinkToFile:
      if cmpIgnoreCase(ext, splitFile(f).ext) == 0:
        add(s, f)
    of pcDir: walkDirRecursively(s, f, ext)
    of pcLinkToDir: discard

proc addFiles(s: var seq[string], dir, ext: string, patterns: seq[string]) =
  for p in items(patterns):
    if existsDir(dir / p):
      walkDirRecursively(s, dir / p, ext)
    else:
      add(s, dir / addFileExt(p, ext))

proc parseIniFile(c: var TConfigData) =
  var
    p: CfgParser
    section: string # current section
  var input = newFileStream(c.infile, fmRead)
  if input == nil: quit("cannot open: " & c.infile)
  open(p, input, c.infile)
  while true:
    var k = next(p)
    case k.kind
    of cfgEof: break
    of cfgSectionStart:
      section = normalize(k.section)
      case section
      of "project", "links", "tabs", "ticker", "documentation", "var": discard
      else: echo("[Warning] Skipping unknown section: " & section)

    of cfgKeyValuePair:
      var v = k.value % c.vars
      c.vars[k.key] = v

      case section
      of "project":
        case normalize(k.key)
        of "name": c.projectName = v
        of "title": c.projectTitle = v
        of "logo": c.logo = v
        of "authors": c.authors = v
        else: quit(errorStr(p, "unknown variable: " & k.key))
      of "var": discard
      of "links":
        let valID = v.split(';')
        add(c.links, (k.key.replace('_', ' '), valID[1], valID[0]))
      of "tabs": add(c.tabs, (k.key, "", v))
      of "ticker": c.ticker = v
      of "documentation":
        case normalize(k.key)
        of "doc": addFiles(c.doc, "doc", ".txt", split(v, {';'}))
        of "pdf": addFiles(c.pdf, "doc", ".txt", split(v, {';'}))
        of "srcdoc": addFiles(c.srcdoc, "lib", ".nim", split(v, {';'}))
        of "srcdoc2": addFiles(c.srcdoc2, "lib", ".nim", split(v, {';'}))
        of "webdoc": addFiles(c.webdoc, "lib", ".nim", split(v, {';'}))
        of "parallelbuild":
          try:
            let num = parseInt(v)
            if num != 0: c.numProcessors = num
          except ValueError:
            quit("invalid numeric value for --parallelBuild in config")
        else: quit(errorStr(p, "unknown variable: " & k.key))
      of "quotations":
        let vSplit = v.split('-')
        doAssert vSplit.len == 2
        c.quotations[k.key.normalize] = (vSplit[0], vSplit[1])
      else: discard
    of cfgOption: quit(errorStr(p, "syntax error"))
    of cfgError: quit(errorStr(p, k.msg))
  close(p)
  if c.projectName.len == 0:
    c.projectName = changeFileExt(extractFilename(c.infile), "")
  if c.outdir.len == 0:
    c.outdir = splitFile(c.infile).dir
  # Ugly hack to override git command output when building private repo.
  if c.vars.hasKey("githash"):
    let githash = c.vars["githash"].strip
    if githash.len > 0:
      c.gitCommit = githash

# ------------------- main ----------------------------------------------------

proc exec(cmd: string) =
  echo(cmd)
  if os.execShellCmd(cmd) != 0: quit("external program failed")

proc sexec(cmds: openarray[string]) =
  ## Serial queue wrapper around exec.
  for cmd in cmds: exec(cmd)

proc mexec(cmds: openarray[string], processors: int) =
  ## Multiprocessor version of exec
  if processors < 2:
    sexec(cmds)
    return
<<<<<<< HEAD
=======

>>>>>>> b0179f9a
  if execProcesses(cmds, {poStdErrToStdOut, poParentStreams, poEchoCmd}) != 0:
    echo "external program failed, retrying serial work queue for logs!"
    sexec(cmds)

proc buildDocSamples(c: var TConfigData, destPath: string) =
  ## Special case documentation sample proc.
  ##
  ## The docgen sample needs to be generated twice with different commands, so
  ## it didn't make much sense to integrate into the existing generic
  ## documentation builders.
  const src = "doc"/"docgen_sample.nim"
  exec("nim doc $# -o:$# $#" %
    [c.nimArgs, destPath / "docgen_sample.html", src])
  exec("nim doc2 $# -o:$# $#" %
    [c.nimArgs, destPath / "docgen_sample2.html", src])

proc buildDoc(c: var TConfigData, destPath: string) =
  # call nim for the documentation:
  var
    commands = newSeq[string](len(c.doc) + len(c.srcdoc) + len(c.srcdoc2))
    i = 0
  for d in items(c.doc):
    commands[i] = "nim rst2html $# --docSeeSrcUrl:$# -o:$# --index:on $#" %
      [c.nimArgs, c.gitCommit,
      destPath / changeFileExt(splitFile(d).name, "html"), d]
    i.inc
  for d in items(c.srcdoc):
    commands[i] = "nim doc $# --docSeeSrcUrl:$# -o:$# --index:on $#" %
      [c.nimArgs, c.gitCommit,
      destPath / changeFileExt(splitFile(d).name, "html"), d]
    i.inc
  for d in items(c.srcdoc2):
    commands[i] = "nim doc2 $# --docSeeSrcUrl:$# -o:$# --index:on $#" %
      [c.nimArgs, c.gitCommit,
      destPath / changeFileExt(splitFile(d).name, "html"), d]
    i.inc

  mexec(commands, c.numProcessors)
  exec("nim buildIndex -o:$1/theindex.html $1" % [destPath])

proc buildPdfDoc(c: var TConfigData, destPath: string) =
  if os.execShellCmd("pdflatex -version") != 0:
    echo "pdflatex not found; no PDF documentation generated"
  else:
    for d in items(c.pdf):
      exec("nim rst2tex $# $#" % [c.nimArgs, d])
      # call LaTeX twice to get cross references right:
      exec("pdflatex " & changeFileExt(d, "tex"))
      exec("pdflatex " & changeFileExt(d, "tex"))
      # delete all the crappy temporary files:
      let pdf = splitFile(d).name & ".pdf"
      let dest = destPath / pdf
      removeFile(dest)
      moveFile(dest=dest, source=pdf)
      removeFile(changeFileExt(pdf, "aux"))
      if existsFile(changeFileExt(pdf, "toc")):
        removeFile(changeFileExt(pdf, "toc"))
      removeFile(changeFileExt(pdf, "log"))
      removeFile(changeFileExt(pdf, "out"))
      removeFile(changeFileExt(d, "tex"))

proc buildAddDoc(c: var TConfigData, destPath: string) =
  # build additional documentation (without the index):
  var commands = newSeq[string](c.webdoc.len)
  for i, doc in pairs(c.webdoc):
    commands[i] = "nim doc $# --docSeeSrcUrl:$# -o:$# $#" %
      [c.nimArgs, c.gitCommit,
      destPath / changeFileExt(splitFile(doc).name, "html"), doc]
  mexec(commands, c.numProcessors)

proc parseNewsTitles(inputFilename: string): seq[TRssItem] =
  # parses the file for titles and returns them as TRssItem blocks.
  let reYearMonthDayTitle = re(rYearMonthDayTitle)
  var
    input: File
    line = ""

  result = @[]
  if not open(input, inputFilename):
    quit("Could not read $1 for rss generation" % [inputFilename])
  finally: input.close()
  while input.readLine(line):
    if line =~ reYearMonthDayTitle:
      result.add(TRssItem(year: matches[0], month: matches[1], day: matches[2],
        title: matches[3]))

proc genUUID(text: string): string =
  # Returns a valid RSS uuid, which is basically md5 with dashes and a prefix.
  result = getMD5(text)
  result.insert("-", 20)
  result.insert("-", 16)
  result.insert("-", 12)
  result.insert("-", 8)
  result.insert("urn:uuid:")

proc genNewsLink(title: string): string =
  # Mangles a title string into an expected news.html anchor.
  result = title
  result.insert("Z")
  for i in 1..len(result)-1:
    let letter = result[i].toLower()
    if letter in validAnchorCharacters:
      result[i] = letter
    else:
      result[i] = '-'
  result.insert(rssNewsUrl & "#")

proc generateRss(outputFilename: string, news: seq[TRssItem]) =
  # Given a list of rss items generates an rss overwriting destination.
  var
    output: File

  if not open(output, outputFilename, mode = fmWrite):
    quit("Could not write to $1 for rss generation" % [outputFilename])
  finally: output.close()

  output.write("""<?xml version="1.0" encoding="utf-8"?>
<feed xmlns="http://www.w3.org/2005/Atom">
""")
  output.write(title("Nimrod website news"))
  output.write(link(href = rssUrl, rel = "self"))
  output.write(link(href = rssNewsUrl))
  output.write(id(rssNewsUrl))

  let now = getGMTime(getTime())
  output.write(updatedDate($now.year, $(int(now.month) + 1), $now.monthday))

  for rss in news:
    let joinedTitle = "$1-$2-$3 $4" % [rss.year, rss.month, rss.day, rss.title]
    output.write(entry(
        title(joinedTitle),
        id(genUUID(joinedTitle)),
        link(`type` = "text/html", rel = "alternate",
          href = genNewsLink(joinedTitle)),
        updatedDate(rss.year, rss.month, rss.day),
        "<author><name>Nimrod</name></author>",
        content(joinedTitle, `type` = "text"),
      ))

  output.write("""</feed>""")

proc buildNewsRss(c: var TConfigData, destPath: string) =
  # generates an xml feed from the web/news.txt file
  let
    srcFilename = "web" / "news.txt"
    destFilename = destPath / changeFileExt(splitFile(srcFilename).name, "xml")

  generateRss(destFilename, parseNewsTitles(srcFilename))

proc buildJS(destPath: string) =
  exec("nim js -d:release --out:$1 web/babelpkglist.nim" %
      [destPath / "babelpkglist.js"])

proc main(c: var TConfigData) =
  const
    cmd = "nim rst2html --compileonly $1 -o:web/$2.temp web/$2.txt"
  if c.ticker.len > 0:
    try:
      c.ticker = readFile("web" / c.ticker)
    except IOError:
      quit("[Error] cannot open: " & c.ticker)
  for i in 0..c.tabs.len-1:
    var file = c.tabs[i].val
    let rss = if file in ["news", "index"]: extractFilename(rssUrl) else: ""
    exec(cmd % [c.nimArgs, file])
    var temp = "web" / changeFileExt(file, "temp")
    var content: string
    try:
      content = readFile(temp)
    except IOError:
      quit("[Error] cannot open: " & temp)
    var f: File
    var outfile = "web/upload/$#.html" % file
    if not existsDir("web/upload"):
      createDir("web/upload")
    if open(f, outfile, fmWrite):
      writeln(f, generateHTMLPage(c, file, content, rss))
      close(f)
    else:
      quit("[Error] cannot write file: " & outfile)
    removeFile(temp)
  copyDir("web/assets", "web/upload/assets")
  buildJS("web/upload")
  buildNewsRss(c, "web/upload")
  buildAddDoc(c, "web/upload")
  buildDocSamples(c, "web/upload")
  buildDoc(c, "web/upload")
  buildDocSamples(c, "doc")
  buildDoc(c, "doc")
  buildPdfDoc(c, "doc")

var c: TConfigData
initConfigData(c)
parseCmdLine(c)
parseIniFile(c)
when false:
  buildPdfDoc(c, "doc")
else:
  main(c)<|MERGE_RESOLUTION|>--- conflicted
+++ resolved
@@ -236,10 +236,6 @@
   if processors < 2:
     sexec(cmds)
     return
-<<<<<<< HEAD
-=======
-
->>>>>>> b0179f9a
   if execProcesses(cmds, {poStdErrToStdOut, poParentStreams, poEchoCmd}) != 0:
     echo "external program failed, retrying serial work queue for logs!"
     sexec(cmds)
