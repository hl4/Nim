--- conflicted
+++ resolved
@@ -272,11 +272,7 @@
   DefaultOptions* = {optObjCheck, optFieldCheck, optRangeCheck,
     optBoundsCheck, optOverflowCheck, optAssert, optWarns,
     optHints, optStackTrace, optLineTrace,
-<<<<<<< HEAD
-    optPatterns, optNilCheck}
-=======
-    optTrMacros, optNilCheck, optMoveCheck}
->>>>>>> d5f2a5c2
+    optTrMacros, optNilCheck}
   DefaultGlobalOptions* = {optThreadAnalysis}
 
 proc getSrcTimestamp(): DateTime =
