--- conflicted
+++ resolved
@@ -85,17 +85,11 @@
   exec("$4 cc $1 -r $3 --var:version=$2 csource compiler/nim.ini $1" %
        [args, NimVersion, compileNimInst, findNim()])
 
-<<<<<<< HEAD
-proc zip(args: string) = 
-  exec("$3 cc -r $2 --var:version=$1 zip compiler/nim.ini" %
+proc zip(args: string) =
+  exec("$3 cc -r $2 --var:version=$1 scripts compiler/nim.ini" %
        [NimVersion, compileNimInst, findNim()])
-=======
-proc zip(args: string) =
-  exec("$3 cc -r $2 --var:version=$1 scripts compiler/nimrod.ini" %
-       [NimrodVersion, compileNimInst, findNim()])
-  exec("$# --var:version=$# zip compiler/nimrod.ini" %
-       ["tools/niminst/niminst".exe, NimrodVersion])
->>>>>>> b7befd69
+  exec("$# --var:version=$# zip compiler/nim.ini" %
+       ["tools/niminst/niminst".exe, NimVersion])
   
 proc buildTool(toolname, args: string) = 
   exec("$# cc $# $#" % [findNim(), args, toolname])
