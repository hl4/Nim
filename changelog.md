--- conflicted
+++ resolved
@@ -95,10 +95,7 @@
 - Added the proc ``flush`` for memory mapped files.
 - Added the ``MemMapFileStream``.
 - Added ``macros.copyLineInfo`` to copy lineInfo from other node.
-<<<<<<< HEAD
-=======
 - Added ``system.ashr`` an arithmetic right shift for integers.
->>>>>>> c3523297
 
 ### Library changes
 
