--- conflicted
+++ resolved
@@ -60,18 +60,12 @@
   t["123"] = 1.5 # test overwriting
 
   assert t["123"] == 1.5
-<<<<<<< HEAD
-  assert t["111"] == 0.0 # deleted
-  assert "123" in t
-  assert(not hasKey(t, "111"))
-  assert "111" notin t
-=======
   try:
     echo t["111"] # deleted
   except KeyError:
     discard
   assert(not hasKey(t, "111"))
->>>>>>> 4a471d82
+  assert "111" notin t
 
   for key, val in items(data): t[key] = val.toFloat
   for key, val in items(data): assert t[key] == val.toFloat
