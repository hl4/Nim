--- conflicted
+++ resolved
@@ -592,43 +592,6 @@
   for s in elements(gch.cycleRoots): scan(s)
   collectRoots(gch)
 
-<<<<<<< HEAD
-  # restore reference counts (a depth-first traversal is needed):
-  var marker: TCellSet
-  Init(marker)
-  for c in elements(gch.cycleRoots):
-    if c.refcount >=% rcIncrement:
-      if not containsOrIncl(marker, c):
-        gch.tempStack.len = 0
-        forAllChildren(c, waPush)
-        while gch.tempStack.len > 0:
-          dec(gch.tempStack.len)
-          var d = gch.tempStack.d[gch.tempStack.len]
-          d.refcount = d.refcount +% rcIncrement
-          if d in gch.cycleRoots and not containsOrIncl(marker, d):
-            forAllChildren(d, waPush)
-  Deinit(marker)
-  # remove cycles:
-  for c in elements(gch.cycleRoots):
-    if c.refcount <% rcIncrement:
-      gch.tempStack.len = 0
-      forAllChildren(c, waPush)
-      while gch.tempStack.len > 0:
-        dec(gch.tempStack.len)
-        var d = gch.tempStack.d[gch.tempStack.len]
-        if d.refcount <% rcIncrement:
-          if d notin gch.cycleRoots: # d is leaf of c and not part of cycle
-            addZCT(gch.zct, d)
-            when logGC: writeCell("add to ZCT (from cycle collector)", d)
-      prepareDealloc(c)
-      gcTrace(c, csCycFreed)
-      when logGC: writeCell("cycle collector dealloc cell", c)
-      when reallyDealloc: rawDealloc(gch.region, c)
-      else:
-        sysAssert(c.typ != nil, "collectCycles")
-        zeroMem(c, sizeof(TCell))
-=======
->>>>>>> a668b4ff
   Deinit(gch.cycleRoots)
   Init(gch.cycleRoots)
   # alive cycles need to be kept in 'cycleRoots' if they are referenced
