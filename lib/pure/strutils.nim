#
#
#            Nim's Runtime Library
#        (c) Copyright 2012 Andreas Rumpf
#
#    See the file "copying.txt", included in this
#    distribution, for details about the copyright.
#

## This module contains various string utility routines.
## See the module `re <re.html>`_ for regular expression support.
## See the module `pegs <pegs.html>`_ for PEG support.
## This module is available for the `JavaScript target
## <backends.html#the-javascript-target>`_.

import parseutils

{.deadCodeElim: on.}

{.push debugger:off .} # the user does not want to trace a part
                       # of the standard library!

include "system/inclrtl"

{.pop.}

type
  CharSet* {.deprecated.} = set[char] # for compatibility with Nim
{.deprecated: [TCharSet: CharSet].}

const
  Whitespace* = {' ', '\t', '\v', '\r', '\l', '\f'}
    ## All the characters that count as whitespace.

  Letters* = {'A'..'Z', 'a'..'z'}
    ## the set of letters

  Digits* = {'0'..'9'}
    ## the set of digits

  HexDigits* = {'0'..'9', 'A'..'F', 'a'..'f'}
    ## the set of hexadecimal digits

  IdentChars* = {'a'..'z', 'A'..'Z', '0'..'9', '_'}
    ## the set of characters an identifier can consist of

  IdentStartChars* = {'a'..'z', 'A'..'Z', '_'}
    ## the set of characters an identifier can start with

  NewLines* = {'\13', '\10'}
    ## the set of characters a newline terminator can start with

  AllChars* = {'\x00'..'\xFF'}
    ## A set with all the possible characters.
    ##
    ## Not very useful by its own, you can use it to create *inverted* sets to
    ## make the `find() proc <#find,string,set[char],int>`_ find **invalid**
    ## characters in strings.  Example:
    ##
    ## .. code-block:: nim
    ##   let invalid = AllChars - Digits
    ##   doAssert "01234".find(invalid) == -1
    ##   doAssert "01A34".find(invalid) == 2

proc isAlpha*(c: char): bool {.noSideEffect, procvar,
  rtl, extern: "nsuIsAlphaChar".}=
  ## Checks whether or not `c` is alphabetical.
  ##
  ## This checks a-z, A-Z ASCII characters only.
  return c in Letters

proc isAlphaNumeric*(c: char): bool {.noSideEffect, procvar,
  rtl, extern: "nsuIsAlphaNumericChar".}=
  ## Checks whether or not `c` is alphanumeric.
  ##
  ## This checks a-z, A-Z, 0-9 ASCII characters only.
  return c in Letters or c in Digits

proc isDigit*(c: char): bool {.noSideEffect, procvar,
  rtl, extern: "nsuIsDigitChar".}=
  ## Checks whether or not `c` is a number.
  ##
  ## This checks 0-9 ASCII characters only.
  return c in Digits

proc isSpace*(c: char): bool {.noSideEffect, procvar,
  rtl, extern: "nsuIsSpaceChar".}=
  ## Checks whether or not `c` is a whitespace character.
  return c in Whitespace

proc isLower*(c: char): bool {.noSideEffect, procvar,
  rtl, extern: "nsuIsLowerChar".}=
  ## Checks whether or not `c` is a lower case character.
  ##
  ## This checks ASCII characters only.
  return c in {'a'..'z'}

proc isUpper*(c: char): bool {.noSideEffect, procvar,
  rtl, extern: "nsuIsUpperChar".}=
  ## Checks whether or not `c` is an upper case character.
  ##
  ## This checks ASCII characters only.
  return c in {'A'..'Z'}

proc isAlpha*(s: string): bool {.noSideEffect, procvar,
  rtl, extern: "nsuIsAlphaStr".}=
  ## Checks whether or not `s` is alphabetical.
  ##
  ## This checks a-z, A-Z ASCII characters only.
  ## Returns true if all characters in `s` are
  ## alphabetic and there is at least one character
  ## in `s`.
  if s.len() == 0:
    return false

  result = true
  for c in s:
    result = c.isAlpha() and result

proc isAlphaNumeric*(s: string): bool {.noSideEffect, procvar,
  rtl, extern: "nsuIsAlphaNumericStr".}=
  ## Checks whether or not `s` is alphanumeric.
  ##
  ## This checks a-z, A-Z, 0-9 ASCII characters only.
  ## Returns true if all characters in `s` are
  ## alpanumeric and there is at least one character
  ## in `s`.
  if s.len() == 0:
    return false

  result = true
  for c in s:
    result = c.isAlphaNumeric() and result

proc isDigit*(s: string): bool {.noSideEffect, procvar,
  rtl, extern: "nsuIsDigitStr".}=
  ## Checks whether or not `s` is a numeric value.
  ##
  ## This checks 0-9 ASCII characters only.
  ## Returns true if all characters in `s` are
  ## numeric and there is at least one character
  ## in `s`.
  if s.len() == 0:
    return false

  result = true
  for c in s:
    result = c.isDigit() and result

proc isSpace*(s: string): bool {.noSideEffect, procvar,
  rtl, extern: "nsuIsSpaceStr".}=
  ## Checks whether or not `s` is completely whitespace.
  ##
  ## Returns true if all characters in `s` are whitespace
  ## characters and there is at least one character in `s`.
  if s.len() == 0:
    return false

  result = true
  for c in s:
    result = c.isSpace() and result

proc isLower*(s: string): bool {.noSideEffect, procvar,
  rtl, extern: "nsuIsLowerStr".}=
  ## Checks whether or not `s` contains all lower case characters.
  ##
  ## This checks ASCII characters only.
  ## Returns true if all characters in `s` are lower case
  ## and there is at least one character  in `s`.
  if s.len() == 0:
    return false

  result = true
  for c in s:
    result = c.isLower() and result

proc isUpper*(s: string): bool {.noSideEffect, procvar,
  rtl, extern: "nsuIsUpperStr".}=
  ## Checks whether or not `s` contains all upper case characters.
  ##
  ## This checks ASCII characters only.
  ## Returns true if all characters in `s` are upper case
  ## and there is at least one character in `s`.
  if s.len() == 0:
    return false

  result = true
  for c in s:
    result = c.isUpper() and result

proc toLower*(c: char): char {.noSideEffect, procvar,
  rtl, extern: "nsuToLowerChar".} =
  ## Converts `c` into lower case.
  ##
  ## This works only for the letters ``A-Z``. See `unicode.toLower
  ## <unicode.html#toLower>`_ for a version that works for any Unicode
  ## character.
  if c in {'A'..'Z'}:
    result = chr(ord(c) + (ord('a') - ord('A')))
  else:
    result = c

proc toLower*(s: string): string {.noSideEffect, procvar,
  rtl, extern: "nsuToLowerStr".} =
  ## Converts `s` into lower case.
  ##
  ## This works only for the letters ``A-Z``. See `unicode.toLower
  ## <unicode.html#toLower>`_ for a version that works for any Unicode
  ## character.
  result = newString(len(s))
  for i in 0..len(s) - 1:
    result[i] = toLower(s[i])

proc toUpper*(c: char): char {.noSideEffect, procvar,
  rtl, extern: "nsuToUpperChar".} =
  ## Converts `c` into upper case.
  ##
  ## This works only for the letters ``A-Z``.  See `unicode.toUpper
  ## <unicode.html#toUpper>`_ for a version that works for any Unicode
  ## character.
  if c in {'a'..'z'}:
    result = chr(ord(c) - (ord('a') - ord('A')))
  else:
    result = c

proc toUpper*(s: string): string {.noSideEffect, procvar,
  rtl, extern: "nsuToUpperStr".} =
  ## Converts `s` into upper case.
  ##
  ## This works only for the letters ``A-Z``.  See `unicode.toUpper
  ## <unicode.html#toUpper>`_ for a version that works for any Unicode
  ## character.
  result = newString(len(s))
  for i in 0..len(s) - 1:
    result[i] = toUpper(s[i])

proc capitalize*(s: string): string {.noSideEffect, procvar,
  rtl, extern: "nsuCapitalize".} =
  ## Converts the first character of `s` into upper case.
  ##
  ## This works only for the letters ``A-Z``.
  result = toUpper(s[0]) & substr(s, 1)

proc normalize*(s: string): string {.noSideEffect, procvar,
  rtl, extern: "nsuNormalize".} =
  ## Normalizes the string `s`.
  ##
  ## That means to convert it to lower case and remove any '_'. This is needed
  ## for Nim identifiers for example.
  result = newString(s.len)
  var j = 0
  for i in 0..len(s) - 1:
    if s[i] in {'A'..'Z'}:
      result[j] = chr(ord(s[i]) + (ord('a') - ord('A')))
      inc j
    elif s[i] != '_':
      result[j] = s[i]
      inc j
  if j != s.len: setLen(result, j)

proc cmpIgnoreCase*(a, b: string): int {.noSideEffect,
  rtl, extern: "nsuCmpIgnoreCase", procvar.} =
  ## Compares two strings in a case insensitive manner. Returns:
  ##
  ## | 0 iff a == b
  ## | < 0 iff a < b
  ## | > 0 iff a > b
  var i = 0
  var m = min(a.len, b.len)
  while i < m:
    result = ord(toLower(a[i])) - ord(toLower(b[i]))
    if result != 0: return
    inc(i)
  result = a.len - b.len

{.push checks: off, line_trace: off .} # this is a hot-spot in the compiler!
                                       # thus we compile without checks here

proc cmpIgnoreStyle*(a, b: string): int {.noSideEffect,
  rtl, extern: "nsuCmpIgnoreStyle", procvar.} =
  ## Compares two strings normalized (i.e. case and
  ## underscores do not matter). Returns:
  ##
  ## | 0 iff a == b
  ## | < 0 iff a < b
  ## | > 0 iff a > b
  var i = 0
  var j = 0
  while true:
    while a[i] == '_': inc(i)
    while b[j] == '_': inc(j) # BUGFIX: typo
    var aa = toLower(a[i])
    var bb = toLower(b[j])
    result = ord(aa) - ord(bb)
    if result != 0 or aa == '\0': break
    inc(i)
    inc(j)


proc strip*(s: string, leading = true, trailing = true,
            chars: set[char] = Whitespace): string
  {.noSideEffect, rtl, extern: "nsuStrip".} =
  ## Strips `chars` from `s` and returns the resulting string.
  ##
  ## If `leading` is true, leading `chars` are stripped.
  ## If `trailing` is true, trailing `chars` are stripped.
  var
    first = 0
    last = len(s)-1
  if leading:
    while s[first] in chars: inc(first)
  if trailing:
    while last >= 0 and s[last] in chars: dec(last)
  result = substr(s, first, last)

proc toOctal*(c: char): string {.noSideEffect, rtl, extern: "nsuToOctal".} =
  ## Converts a character `c` to its octal representation.
  ##
  ## The resulting string may not have a leading zero. Its length is always
  ## exactly 3.
  result = newString(3)
  var val = ord(c)
  for i in countdown(2, 0):
    result[i] = chr(val mod 8 + ord('0'))
    val = val div 8

iterator split*(s: string, seps: set[char] = Whitespace, maxsplit: int = -1): string =
  ## Splits the string `s` into substrings using a group of separators.
  ##
  ## Substrings are separated by a substring containing only `seps`. Note
  ## that whole sequences of characters found in ``seps`` will be counted as
  ## a single split point and leading/trailing separators will be ignored.
  ## The following example:
  ##
  ## .. code-block:: nim
  ##   for word in split("  this is an  example  "):
  ##     writeLine(stdout, word)
  ##
  ## ...generates this output:
  ##
  ## .. code-block::
  ##   "this"
  ##   "is"
  ##   "an"
  ##   "example"
  ##
  ## And the following code:
  ##
  ## .. code-block:: nim
  ##   for word in split(";;this;is;an;;example;;;", {';'}):
  ##     writeLine(stdout, word)
  ##
  ## ...produces the same output as the first example. The code:
  ##
  ## .. code-block:: nim
  ##   let date = "2012-11-20T22:08:08.398990"
  ##   let separators = {' ', '-', ':', 'T'}
  ##   for number in split(date, separators):
  ##     writeLine(stdout, number)
  ##
  ## ...results in:
  ##
  ## .. code-block::
  ##   "2012"
  ##   "11"
  ##   "20"
  ##   "22"
  ##   "08"
  ##   "08.398990"
  ##
  var last = 0
  var splits = maxsplit
  assert(not ('\0' in seps))
  while last < len(s):
    while s[last] in seps: inc(last)
    var first = last
    while last < len(s) and s[last] notin seps: inc(last) # BUGFIX!
    if first <= last-1:
      if splits == 0: last = len(s)
      yield substr(s, first, last-1)
      if splits == 0: break
      dec(splits)

iterator split*(s: string, sep: char, maxsplit: int = -1): string =
  ## Splits the string `s` into substrings using a single separator.
  ##
  ## Substrings are separated by the character `sep`.
  ## Unlike the version of the iterator which accepts a set of separator
  ## characters, this proc will not coalesce groups of the
  ## separator, returning a string for each found character. The code:
  ##
  ## .. code-block:: nim
  ##   for word in split(";;this;is;an;;example;;;", ';'):
  ##     writeLine(stdout, word)
  ##
  ## Results in:
  ##
  ## .. code-block::
  ##   ""
  ##   ""
  ##   "this"
  ##   "is"
  ##   "an"
  ##   ""
  ##   "example"
  ##   ""
  ##   ""
  ##   ""
  ##
  var last = 0
  var splits = maxsplit
  assert('\0' != sep)
  if len(s) > 0:
    # `<=` is correct here for the edge cases!
    while last <= len(s):
      var first = last
      while last < len(s) and s[last] != sep: inc(last)
      if splits == 0: last = len(s)
      yield substr(s, first, last-1)
      if splits == 0: break
      dec(splits)
      inc(last)

iterator split*(s: string, sep: string, maxsplit: int = -1): string =
  ## Splits the string `s` into substrings using a string separator.
  ##
  ## Substrings are separated by the string `sep`.
  var last = 0
  var splits = maxsplit
  if len(s) > 0:
    while last <= len(s):
      var first = last
      while last < len(s) and s.substr(last, last + <sep.len) != sep:
        inc(last)
      if splits == 0: last = len(s)
      yield substr(s, first, last-1)
      if splits == 0: break
      dec(splits)
      inc(last, sep.len)

iterator splitLines*(s: string): string =
  ## Splits the string `s` into its containing lines.
  ##
  ## Every `character literal <manual.html#character-literals>`_ newline
  ## combination (CR, LF, CR-LF) is supported. The result strings contain no
  ## trailing ``\n``.
  ##
  ## Example:
  ##
  ## .. code-block:: nim
  ##   for line in splitLines("\nthis\nis\nan\n\nexample\n"):
  ##     writeLine(stdout, line)
  ##
  ## Results in:
  ##
  ## .. code-block:: nim
  ##   ""
  ##   "this"
  ##   "is"
  ##   "an"
  ##   ""
  ##   "example"
  ##   ""
  var first = 0
  var last = 0
  while true:
    while s[last] notin {'\0', '\c', '\l'}: inc(last)
    yield substr(s, first, last-1)
    # skip newlines:
    if s[last] == '\l': inc(last)
    elif s[last] == '\c':
      inc(last)
      if s[last] == '\l': inc(last)
    else: break # was '\0'
    first = last

proc splitLines*(s: string): seq[string] {.noSideEffect,
  rtl, extern: "nsuSplitLines".} =
  ## The same as the `splitLines <#splitLines.i,string>`_ iterator, but is a
  ## proc that returns a sequence of substrings.
  accumulateResult(splitLines(s))

proc countLines*(s: string): int {.noSideEffect,
  rtl, extern: "nsuCountLines".} =
  ## Returns the number of new line separators in the string `s`.
  ##
  ## This is the same as ``len(splitLines(s))``, but much more efficient
  ## because it doesn't modify the string creating temporal objects. Every
  ## `character literal <manual.html#character-literals>`_ newline combination
  ## (CR, LF, CR-LF) is supported.
  ##
  ## Despite its name this proc might not actually return the *number of lines*
  ## in `s` because the concept of what a line is can vary. For example, a
  ## string like ``Hello world`` is a line of text, but the proc will return a
  ## value of zero because there are no newline separators.  Also, text editors
  ## usually don't count trailing newline characters in a text file as a new
  ## empty line, but this proc will.
  var i = 0
  while i < s.len:
    case s[i]
    of '\c':
      if s[i+1] == '\l': inc i
      inc result
    of '\l': inc result
    else: discard
    inc i

proc split*(s: string, seps: set[char] = Whitespace, maxsplit: int = -1): seq[string] {.
  noSideEffect, rtl, extern: "nsuSplitCharSet".} =
  ## The same as the `split iterator <#split.i,string,set[char]>`_, but is a
  ## proc that returns a sequence of substrings.
  accumulateResult(split(s, seps, maxsplit))

proc split*(s: string, sep: char, maxsplit: int = -1): seq[string] {.noSideEffect,
  rtl, extern: "nsuSplitChar".} =
  ## The same as the `split iterator <#split.i,string,char>`_, but is a proc
  ## that returns a sequence of substrings.
  accumulateResult(split(s, sep, maxsplit))

proc split*(s: string, sep: string, maxsplit: int = -1): seq[string] {.noSideEffect,
  rtl, extern: "nsuSplitString".} =
  ## Splits the string `s` into substrings using a string separator.
  ##
  ## Substrings are separated by the string `sep`. This is a wrapper around the
  ## `split iterator <#split.i,string,string>`_.
  accumulateResult(split(s, sep, maxsplit))

proc toHex*(x: BiggestInt, len: Positive): string {.noSideEffect,
  rtl, extern: "nsuToHex".} =
  ## Converts `x` to its hexadecimal representation.
  ##
  ## The resulting string will be exactly `len` characters long. No prefix like
  ## ``0x`` is generated. `x` is treated as an unsigned value.
  const
    HexChars = "0123456789ABCDEF"
  var
    n = x
  result = newString(len)
  for j in countdown(len-1, 0):
    result[j] = HexChars[n and 0xF]
    n = n shr 4
    # handle negative overflow
    if n == 0 and x < 0: n = -1

proc intToStr*(x: int, minchars: Positive = 1): string {.noSideEffect,
  rtl, extern: "nsuIntToStr".} =
  ## Converts `x` to its decimal representation.
  ##
  ## The resulting string will be minimally `minchars` characters long. This is
  ## achieved by adding leading zeros.
  result = $abs(x)
  for i in 1 .. minchars - len(result):
    result = '0' & result
  if x < 0:
    result = '-' & result

proc parseInt*(s: string): int {.noSideEffect, procvar,
  rtl, extern: "nsuParseInt".} =
  ## Parses a decimal integer value contained in `s`.
  ##
  ## If `s` is not a valid integer, `ValueError` is raised.
  var L = parseutils.parseInt(s, result, 0)
  if L != s.len or L == 0:
    raise newException(ValueError, "invalid integer: " & s)

proc parseBiggestInt*(s: string): BiggestInt {.noSideEffect, procvar,
  rtl, extern: "nsuParseBiggestInt".} =
  ## Parses a decimal integer value contained in `s`.
  ##
  ## If `s` is not a valid integer, `ValueError` is raised.
  var L = parseutils.parseBiggestInt(s, result, 0)
  if L != s.len or L == 0:
    raise newException(ValueError, "invalid integer: " & s)

proc parseUInt*(s: string): uint {.noSideEffect, procvar,
  rtl, extern: "nsuParseUInt".} =
  ## Parses a decimal unsigned integer value contained in `s`.
  ##
  ## If `s` is not a valid integer, `ValueError` is raised.
  var L = parseutils.parseUInt(s, result, 0)
  if L != s.len or L == 0:
    raise newException(ValueError, "invalid unsigned integer: " & s)

proc parseBiggestUInt*(s: string): uint64 {.noSideEffect, procvar,
  rtl, extern: "nsuParseBiggestUInt".} =
  ## Parses a decimal unsigned integer value contained in `s`.
  ##
  ## If `s` is not a valid integer, `ValueError` is raised.
  var L = parseutils.parseBiggestUInt(s, result, 0)
  if L != s.len or L == 0:
    raise newException(ValueError, "invalid unsigned integer: " & s)

proc parseFloat*(s: string): float {.noSideEffect, procvar,
  rtl, extern: "nsuParseFloat".} =
  ## Parses a decimal floating point value contained in `s`. If `s` is not
  ## a valid floating point number, `ValueError` is raised. ``NAN``,
  ## ``INF``, ``-INF`` are also supported (case insensitive comparison).
  var L = parseutils.parseFloat(s, result, 0)
  if L != s.len or L == 0:
    raise newException(ValueError, "invalid float: " & s)

proc parseHexInt*(s: string): int {.noSideEffect, procvar,
  rtl, extern: "nsuParseHexInt".} =
  ## Parses a hexadecimal integer value contained in `s`.
  ##
  ## If `s` is not a valid integer, `ValueError` is raised. `s` can have one
  ## of the following optional prefixes: ``0x``, ``0X``, ``#``.  Underscores
  ## within `s` are ignored.
  var i = 0
  if s[i] == '0' and (s[i+1] == 'x' or s[i+1] == 'X'): inc(i, 2)
  elif s[i] == '#': inc(i)
  while true:
    case s[i]
    of '_': inc(i)
    of '0'..'9':
      result = result shl 4 or (ord(s[i]) - ord('0'))
      inc(i)
    of 'a'..'f':
      result = result shl 4 or (ord(s[i]) - ord('a') + 10)
      inc(i)
    of 'A'..'F':
      result = result shl 4 or (ord(s[i]) - ord('A') + 10)
      inc(i)
    of '\0': break
    else: raise newException(ValueError, "invalid integer: " & s)

proc parseBool*(s: string): bool =
  ## Parses a value into a `bool`.
  ##
  ## If ``s`` is one of the following values: ``y, yes, true, 1, on``, then
  ## returns `true`. If ``s`` is one of the following values: ``n, no, false,
  ## 0, off``, then returns `false`.  If ``s`` is something else a
  ## ``ValueError`` exception is raised.
  case normalize(s)
  of "y", "yes", "true", "1", "on": result = true
  of "n", "no", "false", "0", "off": result = false
  else: raise newException(ValueError, "cannot interpret as a bool: " & s)

proc parseEnum*[T: enum](s: string): T =
  ## Parses an enum ``T``.
  ##
  ## Raises ``ValueError`` for an invalid value in `s`. The comparison is
  ## done in a style insensitive way.
  for e in low(T)..high(T):
    if cmpIgnoreStyle(s, $e) == 0:
      return e
  raise newException(ValueError, "invalid enum value: " & s)

proc parseEnum*[T: enum](s: string, default: T): T =
  ## Parses an enum ``T``.
  ##
  ## Uses `default` for an invalid value in `s`. The comparison is done in a
  ## style insensitive way.
  for e in low(T)..high(T):
    if cmpIgnoreStyle(s, $e) == 0:
      return e
  result = default

proc repeat*(c: char, count: Natural): string {.noSideEffect,
  rtl, extern: "nsuRepeatChar".} =
  ## Returns a string of length `count` consisting only of
  ## the character `c`. You can use this proc to left align strings. Example:
  ##
  ## .. code-block:: nim
  ##   proc tabexpand(indent: int, text: string, tabsize: int = 4) =
  ##     echo '\t'.repeat(indent div tabsize), ' '.repeat(indent mod tabsize),
  ##         text
  ##
  ##   tabexpand(4, "At four")
  ##   tabexpand(5, "At five")
  ##   tabexpand(6, "At six")
  result = newString(count)
  for i in 0..count-1: result[i] = c

proc repeat*(s: string, n: Natural): string {.noSideEffect,
  rtl, extern: "nsuRepeatStr".} =
  ## Returns String `s` concatenated `n` times.  Example:
  ##
  ## .. code-block:: nim
  ##   echo "+++ STOP ".repeat(4), "+++"
  result = newStringOfCap(n * s.len)
  for i in 1..n: result.add(s)

template spaces*(n: Natural): string = repeat(' ', n)
  ## Returns a String with `n` space characters. You can use this proc
  ## to left align strings. Example:
  ##
  ## .. code-block:: nim
  ##   let
  ##     width = 15
  ##     text1 = "Hello user!"
  ##     text2 = "This is a very long string"
  ##   echo text1 & spaces(max(0, width - text1.len)) & "|"
  ##   echo text2 & spaces(max(0, width - text2.len)) & "|"

proc repeatChar*(count: Natural, c: char = ' '): string {.deprecated.} =
  ## deprecated: use repeat() or spaces()
  repeat(c, count)

proc repeatStr*(count: Natural, s: string): string {.deprecated.} =
  ## deprecated: use repeat(string, count) or string.repeat(count)
  repeat(s, count)

proc align*(s: string, count: Natural, padding = ' '): string {.
  noSideEffect, rtl, extern: "nsuAlignString".} =
  ## Aligns a string `s` with `padding`, so that it is of length `count`.
  ##
  ## `padding` characters (by default spaces) are added before `s` resulting in
  ## right alignment. If ``s.len >= count``, no spaces are added and `s` is
  ## returned unchanged. If you need to left align a string use the `repeatChar
  ## proc <#repeatChar>`_. Example:
  ##
  ## .. code-block:: nim
  ##   assert align("abc", 4) == " abc"
  ##   assert align("a", 0) == "a"
  ##   assert align("1232", 6) == "  1232"
  ##   assert align("1232", 6, '#') == "##1232"
  if s.len < count:
    result = newString(count)
    let spaces = count - s.len
    for i in 0..spaces-1: result[i] = padding
    for i in spaces..count-1: result[i] = s[i-spaces]
  else:
    result = s

iterator tokenize*(s: string, seps: set[char] = Whitespace): tuple[
  token: string, isSep: bool] =
  ## Tokenizes the string `s` into substrings.
  ##
  ## Substrings are separated by a substring containing only `seps`.
  ## Examples:
  ##
  ## .. code-block:: nim
  ##   for word in tokenize("  this is an  example  "):
  ##     writeLine(stdout, word)
  ##
  ## Results in:
  ##
  ## .. code-block:: nim
  ##   ("  ", true)
  ##   ("this", false)
  ##   (" ", true)
  ##   ("is", false)
  ##   (" ", true)
  ##   ("an", false)
  ##   ("  ", true)
  ##   ("example", false)
  ##   ("  ", true)
  var i = 0
  while true:
    var j = i
    var isSep = s[j] in seps
    while j < s.len and (s[j] in seps) == isSep: inc(j)
    if j > i:
      yield (substr(s, i, j-1), isSep)
    else:
      break
    i = j

proc wordWrap*(s: string, maxLineWidth = 80,
               splitLongWords = true,
               seps: set[char] = Whitespace,
               newLine = "\n"): string {.
               noSideEffect, rtl, extern: "nsuWordWrap".} =
  ## Word wraps `s`.
  result = newStringOfCap(s.len + s.len shr 6)
  var spaceLeft = maxLineWidth
  var lastSep = ""
  for word, isSep in tokenize(s, seps):
    if isSep:
      lastSep = word
      spaceLeft = spaceLeft - len(word)
      continue
    if len(word) > spaceLeft:
      if splitLongWords and len(word) > maxLineWidth:
        result.add(substr(word, 0, spaceLeft-1))
        var w = spaceLeft+1
        var wordLeft = len(word) - spaceLeft
        while wordLeft > 0:
          result.add(newLine)
          var L = min(maxLineWidth, wordLeft)
          spaceLeft = maxLineWidth - L
          result.add(substr(word, w, w+L-1))
          inc(w, L)
          dec(wordLeft, L)
      else:
        spaceLeft = maxLineWidth - len(word)
        result.add(newLine)
        result.add(word)
    else:
      spaceLeft = spaceLeft - len(word)
      result.add(lastSep & word)
      lastSep.setLen(0)

proc indent*(s: string, count: Natural, padding: string = " "): string
    {.noSideEffect, rtl, extern: "nsuIndent".} =
  ## Indents each line in ``s`` by ``count`` amount of ``padding``.
  ##
  ## **Note:** This does not preserve the new line characters used in ``s``.
  result = ""
  var i = 0
  for line in s.splitLines():
    if i != 0:
      result.add("\n")
    for j in 1..count:
      result.add(padding)
    result.add(line)
    i.inc

proc unindent*(s: string, count: Natural, padding: string = " "): string
    {.noSideEffect, rtl, extern: "nsuUnindent".} =
  ## Unindents each line in ``s`` by ``count`` amount of ``padding``.
  ##
  ## **Note:** This does not preserve the new line characters used in ``s``.
  result = ""
  var i = 0
  for line in s.splitLines():
    if i != 0:
      result.add("\n")
    var indentCount = 0
    for j in 0..<count.int:
      indentCount.inc
      if line[j .. j + <padding.len] != padding:
        indentCount = j
        break
    result.add(line[indentCount*padding.len .. ^1])
    i.inc

proc unindent*(s: string): string
    {.noSideEffect, rtl, extern: "nsuUnindentAll".} =
  ## Removes all indentation composed of whitespace from each line in ``s``.
  ##
  ## For example:
  ##
  ## .. code-block:: nim
  ##   const x = """
  ##     Hello
  ##     There
  ##   """.unindent()
  ##
  ##   doAssert x == "Hello\nThere\n"
  unindent(s, 1000) # TODO: Passing a 1000 is a bit hackish.

proc startsWith*(s, prefix: string): bool {.noSideEffect,
  rtl, extern: "nsuStartsWith".} =
  ## Returns true iff ``s`` starts with ``prefix``.
  ##
  ## If ``prefix == ""`` true is returned.
  var i = 0
  while true:
    if prefix[i] == '\0': return true
    if s[i] != prefix[i]: return false
    inc(i)

proc endsWith*(s, suffix: string): bool {.noSideEffect,
  rtl, extern: "nsuEndsWith".} =
  ## Returns true iff ``s`` ends with ``suffix``.
  ##
  ## If ``suffix == ""`` true is returned.
  var i = 0
  var j = len(s) - len(suffix)
  while i+j <% s.len:
    if s[i+j] != suffix[i]: return false
    inc(i)
  if suffix[i] == '\0': return true

proc continuesWith*(s, substr: string, start: Natural): bool {.noSideEffect,
  rtl, extern: "nsuContinuesWith".} =
  ## Returns true iff ``s`` continues with ``substr`` at position ``start``.
  ##
  ## If ``substr == ""`` true is returned.
  var i = 0
  while true:
    if substr[i] == '\0': return true
    if s[i+start] != substr[i]: return false
    inc(i)

proc addSep*(dest: var string, sep = ", ", startLen: Natural = 0)
  {.noSideEffect, inline.} =
  ## Adds a separator to `dest` only if its length is bigger than `startLen`.
  ##
  ## A shorthand for:
  ##
  ## .. code-block:: nim
  ##   if dest.len > startLen: add(dest, sep)
  ##
  ## This is often useful for generating some code where the items need to
  ## be *separated* by `sep`. `sep` is only added if `dest` is longer than
  ## `startLen`. The following example creates a string describing
  ## an array of integers:
  ##
  ## .. code-block:: nim
  ##   var arr = "["
  ##   for x in items([2, 3, 5, 7, 11]):
  ##     addSep(arr, startLen=len("["))
  ##     add(arr, $x)
  ##   add(arr, "]")
  if dest.len > startLen: add(dest, sep)

proc allCharsInSet*(s: string, theSet: set[char]): bool =
  ## Returns true iff each character of `s` is in the set `theSet`.
  for c in items(s):
    if c notin theSet: return false
  return true

proc abbrev*(s: string, possibilities: openArray[string]): int =
  ## Returns the index of the first item in `possibilities` if not ambiguous.
  ##
  ## Returns -1 if no item has been found and -2 if multiple items match.
  result = -1 # none found
  for i in 0..possibilities.len-1:
    if possibilities[i].startsWith(s):
      if possibilities[i] == s:
        # special case: exact match shouldn't be ambiguous
        return i
      if result >= 0: return -2 # ambiguous
      result = i

# ---------------------------------------------------------------------------

proc join*(a: openArray[string], sep: string = ""): string {.
  noSideEffect, rtl, extern: "nsuJoinSep".} =
  ## Concatenates all strings in `a` separating them with `sep`.
  if len(a) > 0:
    var L = sep.len * (a.len-1)
    for i in 0..high(a): inc(L, a[i].len)
    result = newStringOfCap(L)
    add(result, a[0])
    for i in 1..high(a):
      add(result, sep)
      add(result, a[i])
  else:
    result = ""

proc join*[T: not string](a: openArray[T], sep: string = ""): string {.
  noSideEffect, rtl.} =
  ## Converts all elements in `a` to strings using `$` and concatenates them
  ## with `sep`.
  result = ""
  for i, x in a:
    if i > 0:
      add(result, sep)
    add(result, $x)

type
  SkipTable = array[char, int]

proc preprocessSub(sub: string, a: var SkipTable) =
  var m = len(sub)
  for i in 0..0xff: a[chr(i)] = m+1
  for i in 0..m-1: a[sub[i]] = m-i

proc findAux(s, sub: string, start: int, a: SkipTable): int =
  # Fast "quick search" algorithm:
  var
    m = len(sub)
    n = len(s)
  # search:
  var j = start
  while j <= n - m:
    block match:
      for k in 0..m-1:
        if sub[k] != s[k+j]: break match
      return j
    inc(j, a[s[j+m]])
  return -1

proc find*(s, sub: string, start: Natural = 0): int {.noSideEffect,
  rtl, extern: "nsuFindStr".} =
  ## Searches for `sub` in `s` starting at position `start`.
  ##
  ## Searching is case-sensitive. If `sub` is not in `s`, -1 is returned.
  var a {.noinit.}: SkipTable
  preprocessSub(sub, a)
  result = findAux(s, sub, start, a)

proc find*(s: string, sub: char, start: Natural = 0): int {.noSideEffect,
  rtl, extern: "nsuFindChar".} =
  ## Searches for `sub` in `s` starting at position `start`.
  ##
  ## Searching is case-sensitive. If `sub` is not in `s`, -1 is returned.
  for i in start..len(s)-1:
    if sub == s[i]: return i
  return -1

proc find*(s: string, chars: set[char], start: Natural = 0): int {.noSideEffect,
  rtl, extern: "nsuFindCharSet".} =
  ## Searches for `chars` in `s` starting at position `start`.
  ##
  ## If `s` contains none of the characters in `chars`, -1 is returned.
  for i in start..s.len-1:
    if s[i] in chars: return i
  return -1

proc rfind*(s, sub: string, start: int = -1): int {.noSideEffect.} =
  ## Searches for `sub` in `s` in reverse, starting at `start` and going
  ## backwards to 0.
  ##
  ## Searching is case-sensitive. If `sub` is not in `s`, -1 is returned.
  let realStart = if start == -1: s.len else: start
  for i in countdown(realStart-sub.len, 0):
    for j in 0..sub.len-1:
      result = i
      if sub[j] != s[i+j]:
        result = -1
        break
    if result != -1: return
  return -1

proc rfind*(s: string, sub: char, start: int = -1): int {.noSideEffect,
  rtl.} =
  ## Searches for `sub` in `s` in reverse starting at position `start`.
  ##
  ## Searching is case-sensitive. If `sub` is not in `s`, -1 is returned.
  let realStart = if start == -1: s.len-1 else: start
  for i in countdown(realStart, 0):
    if sub == s[i]: return i
  return -1

proc count*(s: string, sub: string, overlapping: bool = false): int {.
  noSideEffect, rtl, extern: "nsuCountString".} =
  ## Count the occurrences of a substring `sub` in the string `s`.
  ## Overlapping occurrences of `sub` only count when `overlapping`
  ## is set to true.
  var i = 0
  while true:
    i = s.find(sub, i)
    if i < 0:
      break
    if overlapping:
      inc i
    else:
      i += sub.len
    inc result

proc count*(s: string, sub: char): int {.noSideEffect,
  rtl, extern: "nsuCountChar".} =
  ## Count the occurrences of the character `sub` in the string `s`.
  for c in s:
    if c == sub:
      inc result

proc count*(s: string, subs: set[char]): int {.noSideEffect,
  rtl, extern: "nsuCountCharSet".} =
  ## Count the occurrences of the group of character `subs` in the string `s`.
  for c in s:
    if c in subs:
      inc result

proc quoteIfContainsWhite*(s: string): string {.deprecated.} =
  ## Returns ``'"' & s & '"'`` if `s` contains a space and does not
  ## start with a quote, else returns `s`.
  ##
  ## **DEPRECATED** as it was confused for shell quoting function.  For this
  ## application use `osproc.quoteShell <osproc.html#quoteShell>`_.
  if find(s, {' ', '\t'}) >= 0 and s[0] != '"':
    result = '"' & s & '"'
  else:
    result = s

proc contains*(s: string, c: char): bool {.noSideEffect.} =
  ## Same as ``find(s, c) >= 0``.
  return find(s, c) >= 0

proc contains*(s, sub: string): bool {.noSideEffect.} =
  ## Same as ``find(s, sub) >= 0``.
  return find(s, sub) >= 0

proc contains*(s: string, chars: set[char]): bool {.noSideEffect.} =
  ## Same as ``find(s, chars) >= 0``.
  return find(s, chars) >= 0

proc replace*(s, sub: string, by = ""): string {.noSideEffect,
  rtl, extern: "nsuReplaceStr".} =
  ## Replaces `sub` in `s` by the string `by`.
  var a {.noinit.}: SkipTable
  result = ""
  preprocessSub(sub, a)
  var i = 0
  while true:
    var j = findAux(s, sub, i, a)
    if j < 0: break
    add result, substr(s, i, j - 1)
    add result, by
    i = j + len(sub)
  # copy the rest:
  add result, substr(s, i)

proc replace*(s: string, sub, by: char): string {.noSideEffect,
  rtl, extern: "nsuReplaceChar".} =
  ## Replaces `sub` in `s` by the character `by`.
  ##
  ## Optimized version of `replace <#replace,string,string>`_ for characters.
  result = newString(s.len)
  var i = 0
  while i < s.len:
    if s[i] == sub: result[i] = by
    else: result[i] = s[i]
    inc(i)

proc replaceWord*(s, sub: string, by = ""): string {.noSideEffect,
  rtl, extern: "nsuReplaceWord".} =
  ## Replaces `sub` in `s` by the string `by`.
  ##
  ## Each occurrence of `sub` has to be surrounded by word boundaries
  ## (comparable to ``\\w`` in regular expressions), otherwise it is not
  ## replaced.
  const wordChars = {'a'..'z', 'A'..'Z', '0'..'9', '_', '\128'..'\255'}
  var a {.noinit.}: SkipTable
  result = ""
  preprocessSub(sub, a)
  var i = 0
  while true:
    var j = findAux(s, sub, i, a)
    if j < 0: break
    # word boundary?
    if (j == 0 or s[j-1] notin wordChars) and
        (j+sub.len >= s.len or s[j+sub.len] notin wordChars):
      add result, substr(s, i, j - 1)
      add result, by
      i = j + len(sub)
    else:
      add result, substr(s, i, j)
      i = j + 1
  # copy the rest:
  add result, substr(s, i)

proc delete*(s: var string, first, last: int) {.noSideEffect,
  rtl, extern: "nsuDelete".} =
  ## Deletes in `s` the characters at position `first` .. `last`.
  ##
  ## This modifies `s` itself, it does not return a copy.
  var i = first
  var j = last+1
  var newLen = len(s)-j+i
  while i < newLen:
    s[i] = s[j]
    inc(i)
    inc(j)
  setLen(s, newLen)

proc parseOctInt*(s: string): int {.noSideEffect,
  rtl, extern: "nsuParseOctInt".} =
  ## Parses an octal integer value contained in `s`.
  ##
  ## If `s` is not a valid integer, `ValueError` is raised. `s` can have one
  ## of the following optional prefixes: ``0o``, ``0O``.  Underscores within
  ## `s` are ignored.
  var i = 0
  if s[i] == '0' and (s[i+1] == 'o' or s[i+1] == 'O'): inc(i, 2)
  while true:
    case s[i]
    of '_': inc(i)
    of '0'..'7':
      result = result shl 3 or (ord(s[i]) - ord('0'))
      inc(i)
    of '\0': break
    else: raise newException(ValueError, "invalid integer: " & s)

proc toOct*(x: BiggestInt, len: Positive): string {.noSideEffect,
  rtl, extern: "nsuToOct".} =
  ## Converts `x` into its octal representation.
  ##
  ## The resulting string is always `len` characters long. No leading ``0o``
  ## prefix is generated.
  var
    mask: BiggestInt = 7
    shift: BiggestInt = 0
  assert(len > 0)
  result = newString(len)
  for j in countdown(len-1, 0):
    result[j] = chr(int((x and mask) shr shift) + ord('0'))
    shift = shift + 3
    mask = mask shl 3

proc toBin*(x: BiggestInt, len: Positive): string {.noSideEffect,
  rtl, extern: "nsuToBin".} =
  ## Converts `x` into its binary representation.
  ##
  ## The resulting string is always `len` characters long. No leading ``0b``
  ## prefix is generated.
  var
    mask: BiggestInt = 1
    shift: BiggestInt = 0
  assert(len > 0)
  result = newString(len)
  for j in countdown(len-1, 0):
    result[j] = chr(int((x and mask) shr shift) + ord('0'))
    shift = shift + 1
    mask = mask shl 1

proc insertSep*(s: string, sep = '_', digits = 3): string {.noSideEffect,
  rtl, extern: "nsuInsertSep".} =
  ## Inserts the separator `sep` after `digits` digits from right to left.
  ##
  ## Even though the algorithm works with any string `s`, it is only useful
  ## if `s` contains a number.
  ## Example: ``insertSep("1000000") == "1_000_000"``
  var L = (s.len-1) div digits + s.len
  result = newString(L)
  var j = 0
  dec(L)
  for i in countdown(len(s)-1, 0):
    if j == digits:
      result[L] = sep
      dec(L)
      j = 0
    result[L] = s[i]
    inc(j)
    dec(L)

proc escape*(s: string, prefix = "\"", suffix = "\""): string {.noSideEffect,
  rtl, extern: "nsuEscape".} =
  ## Escapes a string `s`.
  ##
  ## This does these operations (at the same time):
  ## * replaces any ``\`` by ``\\``
  ## * replaces any ``'`` by ``\'``
  ## * replaces any ``"`` by ``\"``
  ## * replaces any other character in the set ``{'\0'..'\31', '\128'..'\255'}``
  ##   by ``\xHH`` where ``HH`` is its hexadecimal value.
  ## The procedure has been designed so that its output is usable for many
  ## different common syntaxes. The resulting string is prefixed with
  ## `prefix` and suffixed with `suffix`. Both may be empty strings.
  result = newStringOfCap(s.len + s.len shr 2)
  result.add(prefix)
  for c in items(s):
    case c
    of '\0'..'\31', '\128'..'\255':
      add(result, "\\x")
      add(result, toHex(ord(c), 2))
    of '\\': add(result, "\\\\")
    of '\'': add(result, "\\'")
    of '\"': add(result, "\\\"")
    else: add(result, c)
  add(result, suffix)

proc unescape*(s: string, prefix = "\"", suffix = "\""): string {.noSideEffect,
  rtl, extern: "nsuUnescape".} =
  ## Unescapes a string `s`.
  ##
  ## This complements `escape <#escape>`_ as it performs the opposite
  ## operations.
  ##
  ## If `s` does not begin with ``prefix`` and end with ``suffix`` a
  ## ValueError exception will be raised.
  result = newStringOfCap(s.len)
  var i = prefix.len
  if not s.startsWith(prefix):
    raise newException(ValueError,
                       "String does not start with a prefix of: " & prefix)
  while true:
    if i == s.len-suffix.len: break
    case s[i]
    of '\\':
      case s[i+1]:
      of 'x':
        inc i, 2
        var c: int
        i += parseutils.parseHex(s, c, i, maxLen=2)
        result.add(chr(c))
        dec i, 2
      of '\\':
        result.add('\\')
      of '\'':
        result.add('\'')
      of '\"':
        result.add('\"')
      else: result.add("\\" & s[i+1])
      inc(i)
    of '\0': break
    else:
      result.add(s[i])
    inc(i)
  if not s.endsWith(suffix):
    raise newException(ValueError,
                       "String does not end with a suffix of: " & suffix)

proc validIdentifier*(s: string): bool {.noSideEffect,
  rtl, extern: "nsuValidIdentifier".} =
  ## Returns true if `s` is a valid identifier.
  ##
  ## A valid identifier starts with a character of the set `IdentStartChars`
  ## and is followed by any number of characters of the set `IdentChars`.
  if s[0] in IdentStartChars:
    for i in 1..s.len-1:
      if s[i] notin IdentChars: return false
    return true

proc editDistance*(a, b: string): int {.noSideEffect,
  rtl, extern: "nsuEditDistance".} =
  ## Returns the edit distance between `a` and `b`.
  ##
  ## This uses the `Levenshtein`:idx: distance algorithm with only a linear
  ## memory overhead.  This implementation is highly optimized!
  var len1 = a.len
  var len2 = b.len
  if len1 > len2:
    # make `b` the longer string
    return editDistance(b, a)

  # strip common prefix:
  var s = 0
  while a[s] == b[s] and a[s] != '\0':
    inc(s)
    dec(len1)
    dec(len2)
  # strip common suffix:
  while len1 > 0 and len2 > 0 and a[s+len1-1] == b[s+len2-1]:
    dec(len1)
    dec(len2)
  # trivial cases:
  if len1 == 0: return len2
  if len2 == 0: return len1

  # another special case:
  if len1 == 1:
    for j in s..s+len2-1:
      if a[s] == b[j]: return len2 - 1
    return len2

  inc(len1)
  inc(len2)
  var half = len1 shr 1
  # initalize first row:
  #var row = cast[ptr array[0..high(int) div 8, int]](alloc(len2*sizeof(int)))
  var row: seq[int]
  newSeq(row, len2)
  var e = s + len2 - 1 # end marker
  for i in 1..len2 - half - 1: row[i] = i
  row[0] = len1 - half - 1
  for i in 1 .. len1 - 1:
    var char1 = a[i + s - 1]
    var char2p: int
    var D, x: int
    var p: int
    if i >= len1 - half:
      # skip the upper triangle:
      var offset = i - len1 + half
      char2p = offset
      p = offset
      var c3 = row[p] + ord(char1 != b[s + char2p])
      inc(p)
      inc(char2p)
      x = row[p] + 1
      D = x
      if x > c3: x = c3
      row[p] = x
      inc(p)
    else:
      p = 1
      char2p = 0
      D = i
      x = i
    if i <= half + 1:
      # skip the lower triangle:
      e = len2 + i - half - 2
    # main:
    while p <= e:
      dec(D)
      var c3 = D + ord(char1 != b[char2p + s])
      inc(char2p)
      inc(x)
      if x > c3: x = c3
      D = row[p] + 1
      if x > D: x = D
      row[p] = x
      inc(p)
    # lower triangle sentinel:
    if i <= half:
      dec(D)
      var c3 = D + ord(char1 != b[char2p + s])
      inc(x)
      if x > c3: x = c3
      row[p] = x
  result = row[e]
  #dealloc(row)


# floating point formating:
when not defined(js):
  proc c_sprintf(buf, frmt: cstring): cint {.header: "<stdio.h>",
                                     importc: "sprintf", varargs, noSideEffect.}

type
  FloatFormatMode* = enum ## the different modes of floating point formating
    ffDefault,         ## use the shorter floating point notation
    ffDecimal,         ## use decimal floating point notation
    ffScientific       ## use scientific notation (using ``e`` character)

{.deprecated: [TFloatFormat: FloatFormatMode].}

proc formatBiggestFloat*(f: BiggestFloat, format: FloatFormatMode = ffDefault,
                         precision: range[0..32] = 16;
                         decimalSep = '.'): string {.
                         noSideEffect, rtl, extern: "nsu$1".} =
  ## Converts a floating point value `f` to a string.
  ##
  ## If ``format == ffDecimal`` then precision is the number of digits to
  ## be printed after the decimal point.
  ## If ``format == ffScientific`` then precision is the maximum number
  ## of significant digits to be printed.
  ## `precision`'s default value is the maximum number of meaningful digits
  ## after the decimal point for Nim's ``biggestFloat`` type.
  ##
  ## If ``precision == 0``, it tries to format it nicely.
  when defined(js):
    var res: cstring
    case format
    of ffDefault:
      {.emit: "`res` = `f`.toString();".}
    of ffDecimal:
      {.emit: "`res` = `f`.toFixed(`precision`);".}
    of ffScientific:
      {.emit: "`res` = `f`.toExponential(`precision`);".}
    result = $res
    for i in 0 ..< result.len:
      # Depending on the locale either dot or comma is produced,
      # but nothing else is possible:
      if result[i] in {'.', ','}: result[i] = decimalsep
  else:
    const floatFormatToChar: array[FloatFormatMode, char] = ['g', 'f', 'e']
    var
      frmtstr {.noinit.}: array[0..5, char]
      buf {.noinit.}: array[0..2500, char]
      L: cint
    frmtstr[0] = '%'
    if precision > 0:
      frmtstr[1] = '#'
      frmtstr[2] = '.'
      frmtstr[3] = '*'
      frmtstr[4] = floatFormatToChar[format]
      frmtstr[5] = '\0'
      L = c_sprintf(buf, frmtstr, precision, f)
    else:
      frmtstr[1] = floatFormatToChar[format]
      frmtstr[2] = '\0'
      L = c_sprintf(buf, frmtstr, f)
    result = newString(L)
    for i in 0 ..< L:
      # Depending on the locale either dot or comma is produced,
      # but nothing else is possible:
      if buf[i] in {'.', ','}: result[i] = decimalsep
      else: result[i] = buf[i]

proc formatFloat*(f: float, format: FloatFormatMode = ffDefault,
                  precision: range[0..32] = 16; decimalSep = '.'): string {.
                  noSideEffect, rtl, extern: "nsu$1".} =
  ## Converts a floating point value `f` to a string.
  ##
  ## If ``format == ffDecimal`` then precision is the number of digits to
  ## be printed after the decimal point.
  ## If ``format == ffScientific`` then precision is the maximum number
  ## of significant digits to be printed.
  ## `precision`'s default value is the maximum number of meaningful digits
  ## after the decimal point for Nim's ``float`` type.
  result = formatBiggestFloat(f, format, precision, decimalSep)

proc formatSize*(bytes: BiggestInt, decimalSep = '.'): string =
  ## Rounds and formats `bytes`. Examples:
  ##
  ## .. code-block:: nim
  ##
  ##    formatSize(1'i64 shl 31 + 300'i64) == "2.204GB"
  ##    formatSize(4096) == "4KB"
  ##
  template frmt(a, b, c: expr): expr =
    let bs = $b
    insertSep($a) & decimalSep & bs.substr(0, 2) & c
  let gigabytes = bytes shr 30
  let megabytes = bytes shr 20
  let kilobytes = bytes shr 10
  if gigabytes != 0:
    result = frmt(gigabytes, megabytes, "GB")
  elif megabytes != 0:
    result = frmt(megabytes, kilobytes, "MB")
  elif kilobytes != 0:
    result = frmt(kilobytes, bytes, "KB")
  else:
    result = insertSep($bytes) & "B"

proc findNormalized(x: string, inArray: openArray[string]): int =
  var i = 0
  while i < high(inArray):
    if cmpIgnoreStyle(x, inArray[i]) == 0: return i
    inc(i, 2) # incrementing by 1 would probably lead to a
              # security hole...
  return -1

proc invalidFormatString() {.noinline.} =
  raise newException(ValueError, "invalid format string")

proc addf*(s: var string, formatstr: string, a: varargs[string, `$`]) {.
  noSideEffect, rtl, extern: "nsuAddf".} =
  ## The same as ``add(s, formatstr % a)``, but more efficient.
  const PatternChars = {'a'..'z', 'A'..'Z', '0'..'9', '\128'..'\255', '_'}
  var i = 0
  var num = 0
  while i < len(formatstr):
    if formatstr[i] == '$':
      case formatstr[i+1] # again we use the fact that strings
                          # are zero-terminated here
      of '#':
        if num >% a.high: invalidFormatString()
        add s, a[num]
        inc i, 2
        inc num
      of '$':
        add s, '$'
        inc(i, 2)
      of '1'..'9', '-':
        var j = 0
        inc(i) # skip $
        var negative = formatstr[i] == '-'
        if negative: inc i
        while formatstr[i] in Digits:
          j = j * 10 + ord(formatstr[i]) - ord('0')
          inc(i)
        let idx = if not negative: j-1 else: a.len-j
        if idx >% a.high: invalidFormatString()
        add s, a[idx]
      of '{':
        var j = i+1
        while formatstr[j] notin {'\0', '}'}: inc(j)
        var x = findNormalized(substr(formatstr, i+2, j-1), a)
        if x >= 0 and x < high(a): add s, a[x+1]
        else: invalidFormatString()
        i = j+1
      of 'a'..'z', 'A'..'Z', '\128'..'\255', '_':
        var j = i+1
        while formatstr[j] in PatternChars: inc(j)
        var x = findNormalized(substr(formatstr, i+1, j-1), a)
        if x >= 0 and x < high(a): add s, a[x+1]
        else: invalidFormatString()
        i = j
      else:
        invalidFormatString()
    else:
      add s, formatstr[i]
      inc(i)

proc `%` *(formatstr: string, a: openArray[string]): string {.noSideEffect,
  rtl, extern: "nsuFormatOpenArray".} =
  ## Interpolates a format string with the values from `a`.
  ##
  ## The `substitution`:idx: operator performs string substitutions in
  ## `formatstr` and returns a modified `formatstr`. This is often called
  ## `string interpolation`:idx:.
  ##
  ## This is best explained by an example:
  ##
  ## .. code-block:: nim
  ##   "$1 eats $2." % ["The cat", "fish"]
  ##
  ## Results in:
  ##
  ## .. code-block:: nim
  ##   "The cat eats fish."
  ##
  ## The substitution variables (the thing after the ``$``) are enumerated
  ## from 1 to ``a.len``.
  ## To produce a verbatim ``$``, use ``$$``.
  ## The notation ``$#`` can be used to refer to the next substitution
  ## variable:
  ##
  ## .. code-block:: nim
  ##   "$# eats $#." % ["The cat", "fish"]
  ##
  ## Substitution variables can also be words (that is
  ## ``[A-Za-z_]+[A-Za-z0-9_]*``) in which case the arguments in `a` with even
  ## indices are keys and with odd indices are the corresponding values.
  ## An example:
  ##
  ## .. code-block:: nim
  ##   "$animal eats $food." % ["animal", "The cat", "food", "fish"]
  ##
  ## Results in:
  ##
  ## .. code-block:: nim
  ##   "The cat eats fish."
  ##
  ## The variables are compared with `cmpIgnoreStyle`. `ValueError` is
  ## raised if an ill-formed format string has been passed to the `%` operator.
  result = newStringOfCap(formatstr.len + a.len shl 4)
  addf(result, formatstr, a)

proc `%` *(formatstr, a: string): string {.noSideEffect,
  rtl, extern: "nsuFormatSingleElem".} =
  ## This is the same as ``formatstr % [a]``.
  result = newStringOfCap(formatstr.len + a.len)
  addf(result, formatstr, [a])

proc format*(formatstr: string, a: varargs[string, `$`]): string {.noSideEffect,
  rtl, extern: "nsuFormatVarargs".} =
  ## This is the same as ``formatstr % a`` except that it supports
  ## auto stringification.
  result = newStringOfCap(formatstr.len + a.len)
  addf(result, formatstr, a)

{.pop.}

proc removeSuffix*(s: var string, chars: set[char] = Newlines) {.
  rtl, extern: "nsuRemoveSuffixCharSet".} =
  ## Removes the first matching character from the string (in-place) given a
  ## set of characters. If the set of characters is only equal to `Newlines`
  ## then it will remove both the newline and return feed.
  ## .. code-block:: nim
  ##   var
  ##     userInput = "Hello World!\r\n"
  ##     otherInput = "Hello!?!"
  ##   userInput.removeSuffix
  ##   userInput == "Hello World!"
  ##   userInput.removeSuffix({'!', '?'})
  ##   userInput == "Hello World"
  ##   otherInput.removeSuffix({'!', '?'})
  ##   otherInput == "Hello!?"

  var last = len(s) - 1

  if chars == Newlines:
    if s[last] == '\10':
      last -= 1

    if s[last] == '\13':
      last -= 1

  else:
    if s[last] in chars:
      last -= 1

  s.setLen(last + 1)

proc removeSuffix*(s: var string, c: char) {.
  rtl, extern: "nsuRemoveSuffixChar".} =
  ## Removes a single character (in-place) from a string.
  ## .. code-block:: nim
  ##   var
  ##     table = "users"
  ##   table.removeSuffix('s')
  ##   table == "user"
  removeSuffix(s, chars = {c})

proc removeSuffix*(s: var string, suffix: string) {.
  rtl, extern: "nsuRemoveSuffixString".} =
  ## Remove the first matching suffix (in-place) from a string.
  ## .. code-block:: nim
  ##   var
  ##     answers = "yeses"
  ##   answers.removeSuffix("es")
  ##   answers == "yes"

  var newLen = s.len

  if s.endsWith(suffix):
    newLen -= len(suffix)

  s.setLen(newLen)

when isMainModule:
  doAssert align("abc", 4) == " abc"
  doAssert align("a", 0) == "a"
  doAssert align("1232", 6) == "  1232"
  doAssert align("1232", 6, '#') == "##1232"

  let
    inp = """ this is a long text --  muchlongerthan10chars and here
               it goes"""
    outp = " this is a\nlong text\n--\nmuchlongerthan10chars\nand here\nit goes"
  doAssert wordWrap(inp, 10, false) == outp

  doAssert formatBiggestFloat(0.00000000001, ffDecimal, 11) == "0.00000000001"
  doAssert formatBiggestFloat(0.00000000001, ffScientific, 1, ',') in
                                                   ["1,0e-11", "1,0e-011"]

  doAssert "$# $3 $# $#" % ["a", "b", "c"] == "a c b c"
  when not defined(testing):
    echo formatSize(1'i64 shl 31 + 300'i64) # == "4,GB"
    echo formatSize(1'i64 shl 31)

  doAssert "$animal eats $food." % ["animal", "The cat", "food", "fish"] ==
           "The cat eats fish."

  doAssert "-ld a-ldz -ld".replaceWord("-ld") == " a-ldz "
  doAssert "-lda-ldz -ld abc".replaceWord("-ld") == "-lda-ldz  abc"

  type MyEnum = enum enA, enB, enC, enuD, enE
  doAssert parseEnum[MyEnum]("enu_D") == enuD

  doAssert parseEnum("invalid enum value", enC) == enC

  doAssert count("foofoofoo", "foofoo") == 1
  doAssert count("foofoofoo", "foofoo", overlapping = true) == 2
  doAssert count("foofoofoo", 'f') == 3
  doAssert count("foofoofoobar", {'f','b'}) == 4

  doAssert strip("  foofoofoo  ") == "foofoofoo"
  doAssert strip("sfoofoofoos", chars = {'s'}) == "foofoofoo"
  doAssert strip("barfoofoofoobar", chars = {'b', 'a', 'r'}) == "foofoofoo"
  doAssert strip("stripme but don't strip this stripme",
                 chars = {'s', 't', 'r', 'i', 'p', 'm', 'e'}) ==
                 " but don't strip this "
  doAssert strip("sfoofoofoos", leading = false, chars = {'s'}) == "sfoofoofoo"
  doAssert strip("sfoofoofoos", trailing = false, chars = {'s'}) == "foofoofoos"

  doAssert "  foo\n  bar".indent(4, "Q") == "QQQQ  foo\nQQQQ  bar"

  doAssert isAlpha('r')
  doAssert isAlpha('A')
  doAssert(not isAlpha('$'))

  doAssert isAlpha("Rasp")
  doAssert isAlpha("Args")
  doAssert(not isAlpha("$Tomato"))

  doAssert isAlphaNumeric('3')
  doAssert isAlphaNumeric('R')
  doAssert(not isAlphaNumeric('!'))

  doAssert isAlphaNumeric("34ABc")
  doAssert isAlphaNumeric("Rad")
  doAssert isAlphaNumeric("1234")
  doAssert(not isAlphaNumeric("@nose"))

  doAssert isDigit('3')
  doAssert(not isDigit('a'))
  doAssert(not isDigit('%'))

  doAssert isDigit("12533")
  doAssert(not isDigit("12.33"))
  doAssert(not isDigit("A45b"))

  doAssert isSpace('\t')
  doAssert isSpace('\l')
  doAssert(not isSpace('A'))

  doAssert isSpace("\t\l \v\r\f")
  doAssert isSpace("       ")
  doAssert(not isSpace("ABc   \td"))

  doAssert isLower('a')
  doAssert isLower('z')
  doAssert(not isLower('A'))
  doAssert(not isLower('5'))
  doAssert(not isLower('&'))

  doAssert isLower("abcd")
  doAssert(not isLower("abCD"))
  doAssert(not isLower("33aa"))

  doAssert isUpper('A')
  doAssert(not isUpper('b'))
  doAssert(not isUpper('5'))
  doAssert(not isUpper('%'))

  doAssert isUpper("ABC")
  doAssert(not isUpper("AAcc"))
  doAssert(not isUpper("A#$"))
<<<<<<< HEAD
  doAssert(unescape(r"\x013", "", "") == "\x013")

  doAssert join(["foo", "bar", "baz"]) == "foobarbaz"
  doAssert join(@["foo", "bar", "baz"], ", ") == "foo, bar, baz"
  doAssert join([1, 2, 3]) == "123"
  doAssert join(@[1, 2, 3], ", ") == "1, 2, 3"

  doAssert """~~!!foo
~~!!bar
~~!!baz""".unindent(2, "~~!!") == "foo\nbar\nbaz"

  doAssert """~~!!foo
~~!!bar
~~!!baz""".unindent(2, "~~!!aa") == "~~!!foo\n~~!!bar\n~~!!baz"
  doAssert """~~foo
~~  bar
~~  baz""".unindent(4, "~") == "foo\n  bar\n  baz"
  doAssert """foo
bar
    baz
  """.unindent(4) == "foo\nbar\nbaz\n"
  doAssert """foo
    bar
    baz
  """.unindent(2) == "foo\n  bar\n  baz\n"
  doAssert """foo
    bar
    baz
  """.unindent(100) == "foo\nbar\nbaz\n"

  doAssert """foo
    foo
    bar
  """.unindent() == "foo\nfoo\nbar\n"

  echo("strutils tests passed")
=======

  let s = " this   is     an example   "
  doAssert s.split() == @["this", "is", "an", "example"]
  doAssert s.split(maxsplit=4) == @["this", "is", "an", "example"]
  doAssert s.split(' ', maxsplit=4) == @["", "this", "", "", "is     an example   "]
  doAssert s.split(" ", maxsplit=4) == @["", "this", "", "", "is     an example   "]
>>>>>>> 755d89e3
<|MERGE_RESOLUTION|>--- conflicted
+++ resolved
@@ -1755,7 +1755,7 @@
   doAssert isUpper("ABC")
   doAssert(not isUpper("AAcc"))
   doAssert(not isUpper("A#$"))
-<<<<<<< HEAD
+
   doAssert(unescape(r"\x013", "", "") == "\x013")
 
   doAssert join(["foo", "bar", "baz"]) == "foobarbaz"
@@ -1791,12 +1791,10 @@
     bar
   """.unindent() == "foo\nfoo\nbar\n"
 
-  echo("strutils tests passed")
-=======
-
   let s = " this   is     an example   "
   doAssert s.split() == @["this", "is", "an", "example"]
   doAssert s.split(maxsplit=4) == @["this", "is", "an", "example"]
   doAssert s.split(' ', maxsplit=4) == @["", "this", "", "", "is     an example   "]
   doAssert s.split(" ", maxsplit=4) == @["", "this", "", "", "is     an example   "]
->>>>>>> 755d89e3
+
+  #echo("strutils tests passed")