#
#
#            Nim's Runtime Library
#        (c) Copyright 2012 Andreas Rumpf
#
#    See the file "copying.txt", included in this
#    distribution, for details about the copyright.
#

## This module contains various string utility routines.
## See the module `re <re.html>`_ for regular expression support.
## See the module `pegs <pegs.html>`_ for PEG support.
## This module is available for the `JavaScript target
## <backends.html#the-javascript-target>`_.

import parseutils
from math import pow, round, floor, log10
from algorithm import reverse

{.deadCodeElim: on.}

{.push debugger:off .} # the user does not want to trace a part
                       # of the standard library!

include "system/inclrtl"

{.pop.}

# Support old split with set[char]
when defined(nimOldSplit):
  {.pragma: deprecatedSplit, deprecated.}
else:
  {.pragma: deprecatedSplit.}

type
  CharSet* {.deprecated.} = set[char] # for compatibility with Nim
{.deprecated: [TCharSet: CharSet].}

const
  Whitespace* = {' ', '\t', '\v', '\r', '\l', '\f'}
    ## All the characters that count as whitespace.

  Letters* = {'A'..'Z', 'a'..'z'}
    ## the set of letters

  Digits* = {'0'..'9'}
    ## the set of digits

  HexDigits* = {'0'..'9', 'A'..'F', 'a'..'f'}
    ## the set of hexadecimal digits

  IdentChars* = {'a'..'z', 'A'..'Z', '0'..'9', '_'}
    ## the set of characters an identifier can consist of

  IdentStartChars* = {'a'..'z', 'A'..'Z', '_'}
    ## the set of characters an identifier can start with

  NewLines* = {'\13', '\10'}
    ## the set of characters a newline terminator can start with

  AllChars* = {'\x00'..'\xFF'}
    ## A set with all the possible characters.
    ##
    ## Not very useful by its own, you can use it to create *inverted* sets to
    ## make the `find() proc <#find,string,set[char],int>`_ find **invalid**
    ## characters in strings.  Example:
    ##
    ## .. code-block:: nim
    ##   let invalid = AllChars - Digits
    ##   doAssert "01234".find(invalid) == -1
    ##   doAssert "01A34".find(invalid) == 2

proc isAlphaAscii*(c: char): bool {.noSideEffect, procvar,
  rtl, extern: "nsuIsAlphaAsciiChar".}=
  ## Checks whether or not `c` is alphabetical.
  ##
  ## This checks a-z, A-Z ASCII characters only.
  return c in Letters

proc isAlphaNumeric*(c: char): bool {.noSideEffect, procvar,
  rtl, extern: "nsuIsAlphaNumericChar".}=
  ## Checks whether or not `c` is alphanumeric.
  ##
  ## This checks a-z, A-Z, 0-9 ASCII characters only.
  return c in Letters or c in Digits

proc isDigit*(c: char): bool {.noSideEffect, procvar,
  rtl, extern: "nsuIsDigitChar".}=
  ## Checks whether or not `c` is a number.
  ##
  ## This checks 0-9 ASCII characters only.
  return c in Digits

proc isSpaceAscii*(c: char): bool {.noSideEffect, procvar,
  rtl, extern: "nsuIsSpaceAsciiChar".}=
  ## Checks whether or not `c` is a whitespace character.
  return c in Whitespace

proc isLowerAscii*(c: char): bool {.noSideEffect, procvar,
  rtl, extern: "nsuIsLowerAsciiChar".}=
  ## Checks whether or not `c` is a lower case character.
  ##
  ## This checks ASCII characters only.
  return c in {'a'..'z'}

proc isUpperAscii*(c: char): bool {.noSideEffect, procvar,
  rtl, extern: "nsuIsUpperAsciiChar".}=
  ## Checks whether or not `c` is an upper case character.
  ##
  ## This checks ASCII characters only.
  return c in {'A'..'Z'}

proc isAlphaAscii*(s: string): bool {.noSideEffect, procvar,
  rtl, extern: "nsuIsAlphaAsciiStr".}=
  ## Checks whether or not `s` is alphabetical.
  ##
  ## This checks a-z, A-Z ASCII characters only.
  ## Returns true if all characters in `s` are
  ## alphabetic and there is at least one character
  ## in `s`.
  if s.len() == 0:
    return false

  result = true
  for c in s:
    result = c.isAlphaAscii() and result

proc isAlphaNumeric*(s: string): bool {.noSideEffect, procvar,
  rtl, extern: "nsuIsAlphaNumericStr".}=
  ## Checks whether or not `s` is alphanumeric.
  ##
  ## This checks a-z, A-Z, 0-9 ASCII characters only.
  ## Returns true if all characters in `s` are
  ## alpanumeric and there is at least one character
  ## in `s`.
  if s.len() == 0:
    return false

  result = true
  for c in s:
    result = c.isAlphaNumeric() and result

proc isDigit*(s: string): bool {.noSideEffect, procvar,
  rtl, extern: "nsuIsDigitStr".}=
  ## Checks whether or not `s` is a numeric value.
  ##
  ## This checks 0-9 ASCII characters only.
  ## Returns true if all characters in `s` are
  ## numeric and there is at least one character
  ## in `s`.
  if s.len() == 0:
    return false

  result = true
  for c in s:
    result = c.isDigit() and result

proc isSpaceAscii*(s: string): bool {.noSideEffect, procvar,
  rtl, extern: "nsuIsSpaceAsciiStr".}=
  ## Checks whether or not `s` is completely whitespace.
  ##
  ## Returns true if all characters in `s` are whitespace
  ## characters and there is at least one character in `s`.
  if s.len() == 0:
    return false

  result = true
  for c in s:
    if not c.isSpaceAscii():
      return false

proc isLowerAscii*(s: string): bool {.noSideEffect, procvar,
  rtl, extern: "nsuIsLowerAsciiStr".}=
  ## Checks whether or not `s` contains all lower case characters.
  ##
  ## This checks ASCII characters only.
  ## Returns true if all characters in `s` are lower case
  ## and there is at least one character  in `s`.
  if s.len() == 0:
    return false

  for c in s:
    if not c.isLowerAscii():
      return false
  true

proc isUpperAscii*(s: string): bool {.noSideEffect, procvar,
  rtl, extern: "nsuIsUpperAsciiStr".}=
  ## Checks whether or not `s` contains all upper case characters.
  ##
  ## This checks ASCII characters only.
  ## Returns true if all characters in `s` are upper case
  ## and there is at least one character in `s`.
  if s.len() == 0:
    return false

  for c in s:
    if not c.isUpperAscii():
      return false
  true

proc toLowerAscii*(c: char): char {.noSideEffect, procvar,
  rtl, extern: "nsuToLowerAsciiChar".} =
  ## Converts `c` into lower case.
  ##
  ## This works only for the letters ``A-Z``. See `unicode.toLower
  ## <unicode.html#toLower>`_ for a version that works for any Unicode
  ## character.
  if c in {'A'..'Z'}:
    result = chr(ord(c) + (ord('a') - ord('A')))
  else:
    result = c

proc toLowerAscii*(s: string): string {.noSideEffect, procvar,
  rtl, extern: "nsuToLowerAsciiStr".} =
  ## Converts `s` into lower case.
  ##
  ## This works only for the letters ``A-Z``. See `unicode.toLower
  ## <unicode.html#toLower>`_ for a version that works for any Unicode
  ## character.
  result = newString(len(s))
  for i in 0..len(s) - 1:
    result[i] = toLowerAscii(s[i])

proc toUpperAscii*(c: char): char {.noSideEffect, procvar,
  rtl, extern: "nsuToUpperAsciiChar".} =
  ## Converts `c` into upper case.
  ##
  ## This works only for the letters ``A-Z``.  See `unicode.toUpper
  ## <unicode.html#toUpper>`_ for a version that works for any Unicode
  ## character.
  if c in {'a'..'z'}:
    result = chr(ord(c) - (ord('a') - ord('A')))
  else:
    result = c

proc toUpperAscii*(s: string): string {.noSideEffect, procvar,
  rtl, extern: "nsuToUpperAsciiStr".} =
  ## Converts `s` into upper case.
  ##
  ## This works only for the letters ``A-Z``.  See `unicode.toUpper
  ## <unicode.html#toUpper>`_ for a version that works for any Unicode
  ## character.
  result = newString(len(s))
  for i in 0..len(s) - 1:
    result[i] = toUpperAscii(s[i])

proc capitalizeAscii*(s: string): string {.noSideEffect, procvar,
  rtl, extern: "nsuCapitalizeAscii".} =
  ## Converts the first character of `s` into upper case.
  ##
  ## This works only for the letters ``A-Z``.
  result = toUpperAscii(s[0]) & substr(s, 1)

proc isSpace*(c: char): bool {.noSideEffect, procvar,
  rtl, deprecated, extern: "nsuIsSpaceChar".}=
  ## Checks whether or not `c` is a whitespace character.
  ##
  ## **Deprecated since version 0.15.0**: use ``isSpaceAscii`` instead.
  isSpaceAscii(c)

proc isLower*(c: char): bool {.noSideEffect, procvar,
  rtl, deprecated, extern: "nsuIsLowerChar".}=
  ## Checks whether or not `c` is a lower case character.
  ##
  ## This checks ASCII characters only.
  ##
  ## **Deprecated since version 0.15.0**: use ``isLowerAscii`` instead.
  isLowerAscii(c)

proc isUpper*(c: char): bool {.noSideEffect, procvar,
  rtl, deprecated, extern: "nsuIsUpperChar".}=
  ## Checks whether or not `c` is an upper case character.
  ##
  ## This checks ASCII characters only.
  ##
  ## **Deprecated since version 0.15.0**: use ``isUpperAscii`` instead.
  isUpperAscii(c)

proc isAlpha*(c: char): bool {.noSideEffect, procvar,
  rtl, deprecated, extern: "nsuIsAlphaChar".}=
  ## Checks whether or not `c` is alphabetical.
  ##
  ## This checks a-z, A-Z ASCII characters only.
  ##
  ## **Deprecated since version 0.15.0**: use ``isAlphaAscii`` instead.
  isAlphaAscii(c)

proc isAlpha*(s: string): bool {.noSideEffect, procvar,
  rtl, deprecated, extern: "nsuIsAlphaStr".}=
  ## Checks whether or not `s` is alphabetical.
  ##
  ## This checks a-z, A-Z ASCII characters only.
  ## Returns true if all characters in `s` are
  ## alphabetic and there is at least one character
  ## in `s`.
  ##
  ## **Deprecated since version 0.15.0**: use ``isAlphaAscii`` instead.
  isAlphaAscii(s)

proc isSpace*(s: string): bool {.noSideEffect, procvar,
  rtl, deprecated, extern: "nsuIsSpaceStr".}=
  ## Checks whether or not `s` is completely whitespace.
  ##
  ## Returns true if all characters in `s` are whitespace
  ## characters and there is at least one character in `s`.
  ##
  ## **Deprecated since version 0.15.0**: use ``isSpaceAscii`` instead.
  isSpaceAscii(s)

proc isLower*(s: string): bool {.noSideEffect, procvar,
  rtl, deprecated, extern: "nsuIsLowerStr".}=
  ## Checks whether or not `s` contains all lower case characters.
  ##
  ## This checks ASCII characters only.
  ## Returns true if all characters in `s` are lower case
  ## and there is at least one character  in `s`.
  ##
  ## **Deprecated since version 0.15.0**: use ``isLowerAscii`` instead.
  isLowerAscii(s)

proc isUpper*(s: string): bool {.noSideEffect, procvar,
  rtl, deprecated, extern: "nsuIsUpperStr".}=
  ## Checks whether or not `s` contains all upper case characters.
  ##
  ## This checks ASCII characters only.
  ## Returns true if all characters in `s` are upper case
  ## and there is at least one character in `s`.
  ##
  ## **Deprecated since version 0.15.0**: use ``isUpperAscii`` instead.
  isUpperAscii(s)

proc toLower*(c: char): char {.noSideEffect, procvar,
  rtl, deprecated, extern: "nsuToLowerChar".} =
  ## Converts `c` into lower case.
  ##
  ## This works only for the letters ``A-Z``. See `unicode.toLower
  ## <unicode.html#toLower>`_ for a version that works for any Unicode
  ## character.
  ##
  ## **Deprecated since version 0.15.0**: use ``toLowerAscii`` instead.
  toLowerAscii(c)

proc toLower*(s: string): string {.noSideEffect, procvar,
  rtl, deprecated, extern: "nsuToLowerStr".} =
  ## Converts `s` into lower case.
  ##
  ## This works only for the letters ``A-Z``. See `unicode.toLower
  ## <unicode.html#toLower>`_ for a version that works for any Unicode
  ## character.
  ##
  ## **Deprecated since version 0.15.0**: use ``toLowerAscii`` instead.
  toLowerAscii(s)

proc toUpper*(c: char): char {.noSideEffect, procvar,
  rtl, deprecated, extern: "nsuToUpperChar".} =
  ## Converts `c` into upper case.
  ##
  ## This works only for the letters ``A-Z``.  See `unicode.toUpper
  ## <unicode.html#toUpper>`_ for a version that works for any Unicode
  ## character.
  ##
  ## **Deprecated since version 0.15.0**: use ``toUpperAscii`` instead.
  toUpperAscii(c)

proc toUpper*(s: string): string {.noSideEffect, procvar,
  rtl, deprecated, extern: "nsuToUpperStr".} =
  ## Converts `s` into upper case.
  ##
  ## This works only for the letters ``A-Z``.  See `unicode.toUpper
  ## <unicode.html#toUpper>`_ for a version that works for any Unicode
  ## character.
  ##
  ## **Deprecated since version 0.15.0**: use ``toUpperAscii`` instead.
  toUpperAscii(s)

proc capitalize*(s: string): string {.noSideEffect, procvar,
  rtl, deprecated, extern: "nsuCapitalize".} =
  ## Converts the first character of `s` into upper case.
  ##
  ## This works only for the letters ``A-Z``.
  ##
  ## **Deprecated since version 0.15.0**: use ``capitalizeAscii`` instead.
  capitalizeAscii(s)

proc normalize*(s: string): string {.noSideEffect, procvar,
  rtl, extern: "nsuNormalize".} =
  ## Normalizes the string `s`.
  ##
  ## That means to convert it to lower case and remove any '_'. This is needed
  ## for Nim identifiers for example.
  result = newString(s.len)
  var j = 0
  for i in 0..len(s) - 1:
    if s[i] in {'A'..'Z'}:
      result[j] = chr(ord(s[i]) + (ord('a') - ord('A')))
      inc j
    elif s[i] != '_':
      result[j] = s[i]
      inc j
  if j != s.len: setLen(result, j)

proc cmpIgnoreCase*(a, b: string): int {.noSideEffect,
  rtl, extern: "nsuCmpIgnoreCase", procvar.} =
  ## Compares two strings in a case insensitive manner. Returns:
  ##
  ## | 0 iff a == b
  ## | < 0 iff a < b
  ## | > 0 iff a > b
  var i = 0
  var m = min(a.len, b.len)
  while i < m:
    result = ord(toLowerAscii(a[i])) - ord(toLowerAscii(b[i]))
    if result != 0: return
    inc(i)
  result = a.len - b.len

{.push checks: off, line_trace: off .} # this is a hot-spot in the compiler!
                                       # thus we compile without checks here

proc cmpIgnoreStyle*(a, b: string): int {.noSideEffect,
  rtl, extern: "nsuCmpIgnoreStyle", procvar.} =
  ## Compares two strings normalized (i.e. case and
  ## underscores do not matter). Returns:
  ##
  ## | 0 iff a == b
  ## | < 0 iff a < b
  ## | > 0 iff a > b
  var i = 0
  var j = 0
  while true:
    while a[i] == '_': inc(i)
    while b[j] == '_': inc(j) # BUGFIX: typo
    var aa = toLowerAscii(a[i])
    var bb = toLowerAscii(b[j])
    result = ord(aa) - ord(bb)
    if result != 0 or aa == '\0': break
    inc(i)
    inc(j)


proc strip*(s: string, leading = true, trailing = true,
            chars: set[char] = Whitespace): string
  {.noSideEffect, rtl, extern: "nsuStrip".} =
  ## Strips `chars` from `s` and returns the resulting string.
  ##
  ## If `leading` is true, leading `chars` are stripped.
  ## If `trailing` is true, trailing `chars` are stripped.
  var
    first = 0
    last = len(s)-1
  if leading:
    while s[first] in chars: inc(first)
  if trailing:
    while last >= 0 and s[last] in chars: dec(last)
  result = substr(s, first, last)

proc toOctal*(c: char): string {.noSideEffect, rtl, extern: "nsuToOctal".} =
  ## Converts a character `c` to its octal representation.
  ##
  ## The resulting string may not have a leading zero. Its length is always
  ## exactly 3.
  result = newString(3)
  var val = ord(c)
  for i in countdown(2, 0):
    result[i] = chr(val mod 8 + ord('0'))
    val = val div 8

proc isNilOrEmpty*(s: string): bool {.noSideEffect, procvar, rtl, extern: "nsuIsNilOrEmpty".} =
  ## Checks if `s` is nil or empty.
  result = len(s) == 0

proc isNilOrWhitespace*(s: string): bool {.noSideEffect, procvar, rtl, extern: "nsuIsNilOrWhitespace".} =
  ## Checks if `s` is nil or consists entirely of whitespace characters.
  if len(s) == 0:
    return true

  result = true
  for c in s:
    if not c.isSpaceAscii():
      return false

proc substrEq(s: string, pos: int, substr: string): bool =
  var i = 0
  var length = substr.len
  while i < length and s[pos+i] == substr[i]:
    inc i

  return i == length

# --------- Private templates for different split separators -----------

template stringHasSep(s: string, index: int, seps: set[char]): bool =
  s[index] in seps

template stringHasSep(s: string, index: int, sep: char): bool =
  s[index] == sep

template stringHasSep(s: string, index: int, sep: string): bool =
  s.substrEq(index, sep)

template splitCommon(s, sep, maxsplit, sepLen) =
  ## Common code for split procedures
  var last = 0
  var splits = maxsplit

  if len(s) > 0:
    while last <= len(s):
      var first = last
      while last < len(s) and not stringHasSep(s, last, sep):
        inc(last)
      if splits == 0: last = len(s)
      yield substr(s, first, last-1)
      if splits == 0: break
      dec(splits)
      inc(last, sepLen)

template oldSplit(s, seps, maxsplit) =
  var last = 0
  var splits = maxsplit
  assert(not ('\0' in seps))
  while last < len(s):
    while s[last] in seps: inc(last)
    var first = last
    while last < len(s) and s[last] notin seps: inc(last)
    if first <= last-1:
      if splits == 0: last = len(s)
      yield substr(s, first, last-1)
      if splits == 0: break
      dec(splits)

iterator split*(s: string, seps: set[char] = Whitespace,
                maxsplit: int = -1): string =
  ## Splits the string `s` into substrings using a group of separators.
  ##
  ## Substrings are separated by a substring containing only `seps`.
  ##
  ## .. code-block:: nim
  ##   for word in split("this\lis an\texample"):
  ##     writeLine(stdout, word)
  ##
  ## ...generates this output:
  ##
  ## .. code-block::
  ##   "this"
  ##   "is"
  ##   "an"
  ##   "example"
  ##
  ## And the following code:
  ##
  ## .. code-block:: nim
  ##   for word in split("this:is;an$example", {';', ':', '$'}):
  ##     writeLine(stdout, word)
  ##
  ## ...produces the same output as the first example. The code:
  ##
  ## .. code-block:: nim
  ##   let date = "2012-11-20T22:08:08.398990"
  ##   let separators = {' ', '-', ':', 'T'}
  ##   for number in split(date, separators):
  ##     writeLine(stdout, number)
  ##
  ## ...results in:
  ##
  ## .. code-block::
  ##   "2012"
  ##   "11"
  ##   "20"
  ##   "22"
  ##   "08"
  ##   "08.398990"
  ##
  when defined(nimOldSplit):
    oldSplit(s, seps, maxsplit)
  else:
    splitCommon(s, seps, maxsplit, 1)

iterator splitWhitespace*(s: string): string =
  ## Splits at whitespace.
  oldSplit(s, Whitespace, -1)

proc splitWhitespace*(s: string): seq[string] {.noSideEffect,
  rtl, extern: "nsuSplitWhitespace".} =
  ## The same as the `splitWhitespace <#splitWhitespace.i,string>`_
  ## iterator, but is a proc that returns a sequence of substrings.
  accumulateResult(splitWhitespace(s))

iterator split*(s: string, sep: char, maxsplit: int = -1): string =
  ## Splits the string `s` into substrings using a single separator.
  ##
  ## Substrings are separated by the character `sep`.
  ## The code:
  ##
  ## .. code-block:: nim
  ##   for word in split(";;this;is;an;;example;;;", ';'):
  ##     writeLine(stdout, word)
  ##
  ## Results in:
  ##
  ## .. code-block::
  ##   ""
  ##   ""
  ##   "this"
  ##   "is"
  ##   "an"
  ##   ""
  ##   "example"
  ##   ""
  ##   ""
  ##   ""
  ##
  splitCommon(s, sep, maxsplit, 1)

iterator split*(s: string, sep: string, maxsplit: int = -1): string =
  ## Splits the string `s` into substrings using a string separator.
  ##
  ## Substrings are separated by the string `sep`.
  ## The code:
  ##
  ## .. code-block:: nim
  ##   for word in split("thisDATAisDATAcorrupted", "DATA"):
  ##     writeLine(stdout, word)
  ##
  ## Results in:
  ##
  ## .. code-block::
  ##   "this"
  ##   "is"
  ##   "corrupted"
  ##

  splitCommon(s, sep, maxsplit, sep.len)

template rsplitCommon(s, sep, maxsplit, sepLen) =
  ## Common code for rsplit functions
  var
    last = s.len - 1
    first = last
    splits = maxsplit
    startPos = 0

  if len(s) > 0:
    # go to -1 in order to get separators at the beginning
    while first >= -1:
      while first >= 0 and not stringHasSep(s, first, sep):
        dec(first)

      if splits == 0:
        # No more splits means set first to the beginning
        first = -1

      if first == -1:
        startPos = 0
      else:
        startPos = first + sepLen

      yield substr(s, startPos, last)

      if splits == 0:
        break

      dec(splits)
      dec(first)

      last = first

iterator rsplit*(s: string, seps: set[char] = Whitespace,
                 maxsplit: int = -1): string =
  ## Splits the string `s` into substrings from the right using a
  ## string separator. Works exactly the same as `split iterator
  ## <#split.i,string,char>`_ except in reverse order.
  ##
  ## .. code-block:: nim
  ##   for piece in "foo bar".rsplit(WhiteSpace):
  ##     echo piece
  ##
  ## Results in:
  ##
  ## .. code-block:: nim
  ##   "bar"
  ##   "foo"
  ##
  ## Substrings are separated from the right by the set of chars `seps`

  rsplitCommon(s, seps, maxsplit, 1)

iterator rsplit*(s: string, sep: char,
                 maxsplit: int = -1): string =
  ## Splits the string `s` into substrings from the right using a
  ## string separator. Works exactly the same as `split iterator
  ## <#split.i,string,char>`_ except in reverse order.
  ##
  ## .. code-block:: nim
  ##   for piece in "foo:bar".rsplit(':'):
  ##     echo piece
  ##
  ## Results in:
  ##
  ## .. code-block:: nim
  ##   "bar"
  ##   "foo"
  ##
  ## Substrings are separated from the right by the char `sep`
  rsplitCommon(s, sep, maxsplit, 1)

iterator rsplit*(s: string, sep: string, maxsplit: int = -1,
                 keepSeparators: bool = false): string =
  ## Splits the string `s` into substrings from the right using a
  ## string separator. Works exactly the same as `split iterator
  ## <#split.i,string,string>`_ except in reverse order.
  ##
  ## .. code-block:: nim
  ##   for piece in "foothebar".rsplit("the"):
  ##     echo piece
  ##
  ## Results in:
  ##
  ## .. code-block:: nim
  ##   "bar"
  ##   "foo"
  ##
  ## Substrings are separated from the right by the string `sep`
  rsplitCommon(s, sep, maxsplit, sep.len)

iterator splitLines*(s: string): string =
  ## Splits the string `s` into its containing lines.
  ##
  ## Every `character literal <manual.html#character-literals>`_ newline
  ## combination (CR, LF, CR-LF) is supported. The result strings contain no
  ## trailing ``\n``.
  ##
  ## Example:
  ##
  ## .. code-block:: nim
  ##   for line in splitLines("\nthis\nis\nan\n\nexample\n"):
  ##     writeLine(stdout, line)
  ##
  ## Results in:
  ##
  ## .. code-block:: nim
  ##   ""
  ##   "this"
  ##   "is"
  ##   "an"
  ##   ""
  ##   "example"
  ##   ""
  var first = 0
  var last = 0
  while true:
    while s[last] notin {'\0', '\c', '\l'}: inc(last)
    yield substr(s, first, last-1)
    # skip newlines:
    if s[last] == '\l': inc(last)
    elif s[last] == '\c':
      inc(last)
      if s[last] == '\l': inc(last)
    else: break # was '\0'
    first = last

proc splitLines*(s: string): seq[string] {.noSideEffect,
  rtl, extern: "nsuSplitLines".} =
  ## The same as the `splitLines <#splitLines.i,string>`_ iterator, but is a
  ## proc that returns a sequence of substrings.
  accumulateResult(splitLines(s))

proc countLines*(s: string): int {.noSideEffect,
  rtl, extern: "nsuCountLines".} =
  ## Returns the number of lines in the string `s`.
  ##
  ## This is the same as ``len(splitLines(s))``, but much more efficient
  ## because it doesn't modify the string creating temporal objects. Every
  ## `character literal <manual.html#character-literals>`_ newline combination
  ## (CR, LF, CR-LF) is supported.
  ##
  ## In this context, a line is any string seperated by a newline combination.
  ## A line can be an empty string.
  result = 1
  var i = 0
  while i < s.len:
    case s[i]
    of '\c':
      if s[i+1] == '\l': inc i
      inc result
    of '\l': inc result
    else: discard
    inc i

proc split*(s: string, seps: set[char] = Whitespace, maxsplit: int = -1): seq[string] {.
  noSideEffect, rtl, extern: "nsuSplitCharSet".} =
  ## The same as the `split iterator <#split.i,string,set[char]>`_, but is a
  ## proc that returns a sequence of substrings.
  accumulateResult(split(s, seps, maxsplit))

proc split*(s: string, sep: char, maxsplit: int = -1): seq[string] {.noSideEffect,
  rtl, extern: "nsuSplitChar".} =
  ## The same as the `split iterator <#split.i,string,char>`_, but is a proc
  ## that returns a sequence of substrings.
  accumulateResult(split(s, sep, maxsplit))

proc split*(s: string, sep: string, maxsplit: int = -1): seq[string] {.noSideEffect,
  rtl, extern: "nsuSplitString".} =
  ## Splits the string `s` into substrings using a string separator.
  ##
  ## Substrings are separated by the string `sep`. This is a wrapper around the
  ## `split iterator <#split.i,string,string>`_.
  doAssert(sep.len > 0)

  accumulateResult(split(s, sep, maxsplit))

proc rsplit*(s: string, seps: set[char] = Whitespace,
             maxsplit: int = -1): seq[string]
             {.noSideEffect, rtl, extern: "nsuRSplitCharSet".} =
  ## The same as the `rsplit iterator <#rsplit.i,string,set[char]>`_, but is a
  ## proc that returns a sequence of substrings.
  ##
  ## A possible common use case for `rsplit` is path manipulation,
  ## particularly on systems that don't use a common delimiter.
  ##
  ## For example, if a system had `#` as a delimiter, you could
  ## do the following to get the tail of the path:
  ##
  ## .. code-block:: nim
  ##   var tailSplit = rsplit("Root#Object#Method#Index", {'#'}, maxsplit=1)
  ##
  ## Results in `tailSplit` containing:
  ##
  ## .. code-block:: nim
  ##   @["Root#Object#Method", "Index"]
  ##
  accumulateResult(rsplit(s, seps, maxsplit))
  result.reverse()

proc rsplit*(s: string, sep: char, maxsplit: int = -1): seq[string]
             {.noSideEffect, rtl, extern: "nsuRSplitChar".} =
  ## The same as the `split iterator <#rsplit.i,string,char>`_, but is a proc
  ## that returns a sequence of substrings.
  ##
  ## A possible common use case for `rsplit` is path manipulation,
  ## particularly on systems that don't use a common delimiter.
  ##
  ## For example, if a system had `#` as a delimiter, you could
  ## do the following to get the tail of the path:
  ##
  ## .. code-block:: nim
  ##   var tailSplit = rsplit("Root#Object#Method#Index", '#', maxsplit=1)
  ##
  ## Results in `tailSplit` containing:
  ##
  ## .. code-block:: nim
  ##   @["Root#Object#Method", "Index"]
  ##
  accumulateResult(rsplit(s, sep, maxsplit))
  result.reverse()

proc rsplit*(s: string, sep: string, maxsplit: int = -1): seq[string]
             {.noSideEffect, rtl, extern: "nsuRSplitString".} =
  ## The same as the `split iterator <#rsplit.i,string,string>`_, but is a proc
  ## that returns a sequence of substrings.
  ##
  ## A possible common use case for `rsplit` is path manipulation,
  ## particularly on systems that don't use a common delimiter.
  ##
  ## For example, if a system had `#` as a delimiter, you could
  ## do the following to get the tail of the path:
  ##
  ## .. code-block:: nim
  ##   var tailSplit = rsplit("Root#Object#Method#Index", "#", maxsplit=1)
  ##
  ## Results in `tailSplit` containing:
  ##
  ## .. code-block:: nim
  ##   @["Root#Object#Method", "Index"]
  ##
  accumulateResult(rsplit(s, sep, maxsplit))
  result.reverse()

proc toHex*(x: BiggestInt, len: Positive): string {.noSideEffect,
  rtl, extern: "nsuToHex".} =
  ## Converts `x` to its hexadecimal representation.
  ##
  ## The resulting string will be exactly `len` characters long. No prefix like
  ## ``0x`` is generated. `x` is treated as an unsigned value.
  const
    HexChars = "0123456789ABCDEF"
  var
    n = x
  result = newString(len)
  for j in countdown(len-1, 0):
<<<<<<< HEAD
    result[j] = HexChars[(n and 0xF).int]
=======
    result[j] = HexChars[int(n and 0xF)]
>>>>>>> 02ff5f59
    n = n shr 4
    # handle negative overflow
    if n == 0 and x < 0: n = -1

proc toHex*[T](x: T): string =
  ## Shortcut for ``toHex(x, T.sizeOf * 2)``
  toHex(BiggestInt(x), T.sizeOf * 2)

proc intToStr*(x: int, minchars: Positive = 1): string {.noSideEffect,
  rtl, extern: "nsuIntToStr".} =
  ## Converts `x` to its decimal representation.
  ##
  ## The resulting string will be minimally `minchars` characters long. This is
  ## achieved by adding leading zeros.
  result = $abs(x)
  for i in 1 .. minchars - len(result):
    result = '0' & result
  if x < 0:
    result = '-' & result

proc parseInt*(s: string): int {.noSideEffect, procvar,
  rtl, extern: "nsuParseInt".} =
  ## Parses a decimal integer value contained in `s`.
  ##
  ## If `s` is not a valid integer, `ValueError` is raised.
  var L = parseutils.parseInt(s, result, 0)
  if L != s.len or L == 0:
    raise newException(ValueError, "invalid integer: " & s)

proc parseBiggestInt*(s: string): BiggestInt {.noSideEffect, procvar,
  rtl, extern: "nsuParseBiggestInt".} =
  ## Parses a decimal integer value contained in `s`.
  ##
  ## If `s` is not a valid integer, `ValueError` is raised.
  var L = parseutils.parseBiggestInt(s, result, 0)
  if L != s.len or L == 0:
    raise newException(ValueError, "invalid integer: " & s)

proc parseUInt*(s: string): uint {.noSideEffect, procvar,
  rtl, extern: "nsuParseUInt".} =
  ## Parses a decimal unsigned integer value contained in `s`.
  ##
  ## If `s` is not a valid integer, `ValueError` is raised.
  var L = parseutils.parseUInt(s, result, 0)
  if L != s.len or L == 0:
    raise newException(ValueError, "invalid unsigned integer: " & s)

proc parseBiggestUInt*(s: string): BiggestUInt {.noSideEffect, procvar,
  rtl, extern: "nsuParseBiggestUInt".} =
  ## Parses a decimal unsigned integer value contained in `s`.
  ##
  ## If `s` is not a valid integer, `ValueError` is raised.
  var L = parseutils.parseBiggestUInt(s, result, 0)
  if L != s.len or L == 0:
    raise newException(ValueError, "invalid unsigned integer: " & s)

proc parseFloat*(s: string): float {.noSideEffect, procvar,
  rtl, extern: "nsuParseFloat".} =
  ## Parses a decimal floating point value contained in `s`. If `s` is not
  ## a valid floating point number, `ValueError` is raised. ``NAN``,
  ## ``INF``, ``-INF`` are also supported (case insensitive comparison).
  var L = parseutils.parseFloat(s, result, 0)
  if L != s.len or L == 0:
    raise newException(ValueError, "invalid float: " & s)

proc parseHexInt*(s: string): int {.noSideEffect, procvar,
  rtl, extern: "nsuParseHexInt".} =
  ## Parses a hexadecimal integer value contained in `s`.
  ##
  ## If `s` is not a valid integer, `ValueError` is raised. `s` can have one
  ## of the following optional prefixes: ``0x``, ``0X``, ``#``.  Underscores
  ## within `s` are ignored.
  var i = 0
  if s[i] == '0' and (s[i+1] == 'x' or s[i+1] == 'X'): inc(i, 2)
  elif s[i] == '#': inc(i)
  while true:
    case s[i]
    of '_': inc(i)
    of '0'..'9':
      result = result shl 4 or (ord(s[i]) - ord('0'))
      inc(i)
    of 'a'..'f':
      result = result shl 4 or (ord(s[i]) - ord('a') + 10)
      inc(i)
    of 'A'..'F':
      result = result shl 4 or (ord(s[i]) - ord('A') + 10)
      inc(i)
    of '\0': break
    else: raise newException(ValueError, "invalid integer: " & s)

proc parseBool*(s: string): bool =
  ## Parses a value into a `bool`.
  ##
  ## If ``s`` is one of the following values: ``y, yes, true, 1, on``, then
  ## returns `true`. If ``s`` is one of the following values: ``n, no, false,
  ## 0, off``, then returns `false`.  If ``s`` is something else a
  ## ``ValueError`` exception is raised.
  case normalize(s)
  of "y", "yes", "true", "1", "on": result = true
  of "n", "no", "false", "0", "off": result = false
  else: raise newException(ValueError, "cannot interpret as a bool: " & s)

proc parseEnum*[T: enum](s: string): T =
  ## Parses an enum ``T``.
  ##
  ## Raises ``ValueError`` for an invalid value in `s`. The comparison is
  ## done in a style insensitive way.
  for e in low(T)..high(T):
    if cmpIgnoreStyle(s, $e) == 0:
      return e
  raise newException(ValueError, "invalid enum value: " & s)

proc parseEnum*[T: enum](s: string, default: T): T =
  ## Parses an enum ``T``.
  ##
  ## Uses `default` for an invalid value in `s`. The comparison is done in a
  ## style insensitive way.
  for e in low(T)..high(T):
    if cmpIgnoreStyle(s, $e) == 0:
      return e
  result = default

proc repeat*(c: char, count: Natural): string {.noSideEffect,
  rtl, extern: "nsuRepeatChar".} =
  ## Returns a string of length `count` consisting only of
  ## the character `c`. You can use this proc to left align strings. Example:
  ##
  ## .. code-block:: nim
  ##   proc tabexpand(indent: int, text: string, tabsize: int = 4) =
  ##     echo '\t'.repeat(indent div tabsize), ' '.repeat(indent mod tabsize),
  ##         text
  ##
  ##   tabexpand(4, "At four")
  ##   tabexpand(5, "At five")
  ##   tabexpand(6, "At six")
  result = newString(count)
  for i in 0..count-1: result[i] = c

proc repeat*(s: string, n: Natural): string {.noSideEffect,
  rtl, extern: "nsuRepeatStr".} =
  ## Returns String `s` concatenated `n` times.  Example:
  ##
  ## .. code-block:: nim
  ##   echo "+++ STOP ".repeat(4), "+++"
  result = newStringOfCap(n * s.len)
  for i in 1..n: result.add(s)

template spaces*(n: Natural): string = repeat(' ', n)
  ## Returns a String with `n` space characters. You can use this proc
  ## to left align strings. Example:
  ##
  ## .. code-block:: nim
  ##   let
  ##     width = 15
  ##     text1 = "Hello user!"
  ##     text2 = "This is a very long string"
  ##   echo text1 & spaces(max(0, width - text1.len)) & "|"
  ##   echo text2 & spaces(max(0, width - text2.len)) & "|"

proc repeatChar*(count: Natural, c: char = ' '): string {.deprecated.} =
  ## deprecated: use repeat() or spaces()
  repeat(c, count)

proc repeatStr*(count: Natural, s: string): string {.deprecated.} =
  ## deprecated: use repeat(string, count) or string.repeat(count)
  repeat(s, count)

proc align*(s: string, count: Natural, padding = ' '): string {.
  noSideEffect, rtl, extern: "nsuAlignString".} =
  ## Aligns a string `s` with `padding`, so that it is of length `count`.
  ##
  ## `padding` characters (by default spaces) are added before `s` resulting in
  ## right alignment. If ``s.len >= count``, no spaces are added and `s` is
  ## returned unchanged. If you need to left align a string use the `repeatChar
  ## proc <#repeatChar>`_. Example:
  ##
  ## .. code-block:: nim
  ##   assert align("abc", 4) == " abc"
  ##   assert align("a", 0) == "a"
  ##   assert align("1232", 6) == "  1232"
  ##   assert align("1232", 6, '#') == "##1232"
  if s.len < count:
    result = newString(count)
    let spaces = count - s.len
    for i in 0..spaces-1: result[i] = padding
    for i in spaces..count-1: result[i] = s[i-spaces]
  else:
    result = s

iterator tokenize*(s: string, seps: set[char] = Whitespace): tuple[
  token: string, isSep: bool] =
  ## Tokenizes the string `s` into substrings.
  ##
  ## Substrings are separated by a substring containing only `seps`.
  ## Examples:
  ##
  ## .. code-block:: nim
  ##   for word in tokenize("  this is an  example  "):
  ##     writeLine(stdout, word)
  ##
  ## Results in:
  ##
  ## .. code-block:: nim
  ##   ("  ", true)
  ##   ("this", false)
  ##   (" ", true)
  ##   ("is", false)
  ##   (" ", true)
  ##   ("an", false)
  ##   ("  ", true)
  ##   ("example", false)
  ##   ("  ", true)
  var i = 0
  while true:
    var j = i
    var isSep = s[j] in seps
    while j < s.len and (s[j] in seps) == isSep: inc(j)
    if j > i:
      yield (substr(s, i, j-1), isSep)
    else:
      break
    i = j

proc wordWrap*(s: string, maxLineWidth = 80,
               splitLongWords = true,
               seps: set[char] = Whitespace,
               newLine = "\n"): string {.
               noSideEffect, rtl, extern: "nsuWordWrap".} =
  ## Word wraps `s`.
  result = newStringOfCap(s.len + s.len shr 6)
  var spaceLeft = maxLineWidth
  var lastSep = ""
  for word, isSep in tokenize(s, seps):
    if isSep:
      lastSep = word
      spaceLeft = spaceLeft - len(word)
      continue
    if len(word) > spaceLeft:
      if splitLongWords and len(word) > maxLineWidth:
        result.add(substr(word, 0, spaceLeft-1))
        var w = spaceLeft+1
        var wordLeft = len(word) - spaceLeft
        while wordLeft > 0:
          result.add(newLine)
          var L = min(maxLineWidth, wordLeft)
          spaceLeft = maxLineWidth - L
          result.add(substr(word, w, w+L-1))
          inc(w, L)
          dec(wordLeft, L)
      else:
        spaceLeft = maxLineWidth - len(word)
        result.add(newLine)
        result.add(word)
    else:
      spaceLeft = spaceLeft - len(word)
      result.add(lastSep & word)
      lastSep.setLen(0)

proc indent*(s: string, count: Natural, padding: string = " "): string
    {.noSideEffect, rtl, extern: "nsuIndent".} =
  ## Indents each line in ``s`` by ``count`` amount of ``padding``.
  ##
  ## **Note:** This does not preserve the new line characters used in ``s``.
  result = ""
  var i = 0
  for line in s.splitLines():
    if i != 0:
      result.add("\n")
    for j in 1..count:
      result.add(padding)
    result.add(line)
    i.inc

proc unindent*(s: string, count: Natural, padding: string = " "): string
    {.noSideEffect, rtl, extern: "nsuUnindent".} =
  ## Unindents each line in ``s`` by ``count`` amount of ``padding``.
  ##
  ## **Note:** This does not preserve the new line characters used in ``s``.
  result = ""
  var i = 0
  for line in s.splitLines():
    if i != 0:
      result.add("\n")
    var indentCount = 0
    for j in 0..<count.int:
      indentCount.inc
      if line[j .. j + <padding.len] != padding:
        indentCount = j
        break
    result.add(line[indentCount*padding.len .. ^1])
    i.inc

proc unindent*(s: string): string
    {.noSideEffect, rtl, extern: "nsuUnindentAll".} =
  ## Removes all indentation composed of whitespace from each line in ``s``.
  ##
  ## For example:
  ##
  ## .. code-block:: nim
  ##   const x = """
  ##     Hello
  ##     There
  ##   """.unindent()
  ##
  ##   doAssert x == "Hello\nThere\n"
  unindent(s, 1000) # TODO: Passing a 1000 is a bit hackish.

proc startsWith*(s, prefix: string): bool {.noSideEffect,
  rtl, extern: "nsuStartsWith".} =
  ## Returns true iff ``s`` starts with ``prefix``.
  ##
  ## If ``prefix == ""`` true is returned.
  var i = 0
  while true:
    if prefix[i] == '\0': return true
    if s[i] != prefix[i]: return false
    inc(i)

proc startsWith*(s: string, prefix: char): bool {.noSideEffect, inline.} =
  ## Returns true iff ``s`` starts with ``prefix``.
  result = s[0] == prefix

proc endsWith*(s, suffix: string): bool {.noSideEffect,
  rtl, extern: "nsuEndsWith".} =
  ## Returns true iff ``s`` ends with ``suffix``.
  ##
  ## If ``suffix == ""`` true is returned.
  var i = 0
  var j = len(s) - len(suffix)
  while i+j <% s.len:
    if s[i+j] != suffix[i]: return false
    inc(i)
  if suffix[i] == '\0': return true

proc endsWith*(s: string, suffix: char): bool {.noSideEffect, inline.} =
  ## Returns true iff ``s`` ends with ``suffix``.
  result = s[s.high] == suffix

proc continuesWith*(s, substr: string, start: Natural): bool {.noSideEffect,
  rtl, extern: "nsuContinuesWith".} =
  ## Returns true iff ``s`` continues with ``substr`` at position ``start``.
  ##
  ## If ``substr == ""`` true is returned.
  var i = 0
  while true:
    if substr[i] == '\0': return true
    if s[i+start] != substr[i]: return false
    inc(i)

proc addSep*(dest: var string, sep = ", ", startLen: Natural = 0)
  {.noSideEffect, inline.} =
  ## Adds a separator to `dest` only if its length is bigger than `startLen`.
  ##
  ## A shorthand for:
  ##
  ## .. code-block:: nim
  ##   if dest.len > startLen: add(dest, sep)
  ##
  ## This is often useful for generating some code where the items need to
  ## be *separated* by `sep`. `sep` is only added if `dest` is longer than
  ## `startLen`. The following example creates a string describing
  ## an array of integers:
  ##
  ## .. code-block:: nim
  ##   var arr = "["
  ##   for x in items([2, 3, 5, 7, 11]):
  ##     addSep(arr, startLen=len("["))
  ##     add(arr, $x)
  ##   add(arr, "]")
  if dest.len > startLen: add(dest, sep)

proc allCharsInSet*(s: string, theSet: set[char]): bool =
  ## Returns true iff each character of `s` is in the set `theSet`.
  for c in items(s):
    if c notin theSet: return false
  return true

proc abbrev*(s: string, possibilities: openArray[string]): int =
  ## Returns the index of the first item in `possibilities` if not ambiguous.
  ##
  ## Returns -1 if no item has been found and -2 if multiple items match.
  result = -1 # none found
  for i in 0..possibilities.len-1:
    if possibilities[i].startsWith(s):
      if possibilities[i] == s:
        # special case: exact match shouldn't be ambiguous
        return i
      if result >= 0: return -2 # ambiguous
      result = i

# ---------------------------------------------------------------------------

proc join*(a: openArray[string], sep: string = ""): string {.
  noSideEffect, rtl, extern: "nsuJoinSep".} =
  ## Concatenates all strings in `a` separating them with `sep`.
  if len(a) > 0:
    var L = sep.len * (a.len-1)
    for i in 0..high(a): inc(L, a[i].len)
    result = newStringOfCap(L)
    add(result, a[0])
    for i in 1..high(a):
      add(result, sep)
      add(result, a[i])
  else:
    result = ""

proc join*[T: not string](a: openArray[T], sep: string = ""): string {.
  noSideEffect, rtl.} =
  ## Converts all elements in `a` to strings using `$` and concatenates them
  ## with `sep`.
  result = ""
  for i, x in a:
    if i > 0:
      add(result, sep)
    add(result, $x)

type
  SkipTable = array[char, int]

{.push profiler: off.}
proc preprocessSub(sub: string, a: var SkipTable) =
  var m = len(sub)
  for i in 0..0xff: a[chr(i)] = m+1
  for i in 0..m-1: a[sub[i]] = m-i
{.pop.}

proc findAux(s, sub: string, start, last: int, a: SkipTable): int =
  # Fast "quick search" algorithm:
  var
    m = len(sub)
    n = last + 1
  # search:
  var j = start
  while j <= n - m:
    block match:
      for k in 0..m-1:
        if sub[k] != s[k+j]: break match
      return j
    inc(j, a[s[j+m]])
  return -1

when not (defined(js) or defined(nimdoc) or defined(nimscript)):
  proc c_memchr(cstr: pointer, c: char, n: csize): pointer {.
                importc: "memchr", header: "<string.h>" .}
  const hasCStringBuiltin = true
else:
  const hasCStringBuiltin = false

proc find*(s, sub: string, start: Natural = 0, last: Natural = 0): int {.noSideEffect,
  rtl, extern: "nsuFindStr".} =
  ## Searches for `sub` in `s` inside range `start`..`last`.
  ## If `last` is unspecified, it defaults to `s.high`.
  ##
  ## Searching is case-sensitive. If `sub` is not in `s`, -1 is returned.
  var a {.noinit.}: SkipTable
  let last = if last==0: s.high else: last
  preprocessSub(sub, a)
  result = findAux(s, sub, start, last, a)

proc find*(s: string, sub: char, start: Natural = 0, last: Natural = 0): int {.noSideEffect,
  rtl, extern: "nsuFindChar".} =
  ## Searches for `sub` in `s` inside range `start`..`last`.
  ## If `last` is unspecified, it defaults to `s.high`.
  ##
  ## Searching is case-sensitive. If `sub` is not in `s`, -1 is returned.
  let last = if last==0: s.high else: last
  when nimvm:
    for i in start..last:
      if sub == s[i]: return i
  else:
    when hasCStringBuiltin:
      let found = c_memchr(s[start].unsafeAddr, sub, last-start+1)
      if not found.isNil:
        return cast[ByteAddress](found) -% cast[ByteAddress](s.cstring)
    else:
      for i in start..last:
        if sub == s[i]: return i

  return -1

proc find*(s: string, chars: set[char], start: Natural = 0, last: Natural = 0): int {.noSideEffect,
  rtl, extern: "nsuFindCharSet".} =
  ## Searches for `chars` in `s` inside range `start`..`last`.
  ## If `last` is unspecified, it defaults to `s.high`.
  ##
  ## If `s` contains none of the characters in `chars`, -1 is returned.
  let last = if last==0: s.high else: last
  for i in start..last:
    if s[i] in chars: return i
  return -1

proc rfind*(s, sub: string, start: int = -1): int {.noSideEffect.} =
  ## Searches for `sub` in `s` in reverse, starting at `start` and going
  ## backwards to 0.
  ##
  ## Searching is case-sensitive. If `sub` is not in `s`, -1 is returned.
  let realStart = if start == -1: s.len else: start
  for i in countdown(realStart-sub.len, 0):
    for j in 0..sub.len-1:
      result = i
      if sub[j] != s[i+j]:
        result = -1
        break
    if result != -1: return
  return -1

proc rfind*(s: string, sub: char, start: int = -1): int {.noSideEffect,
  rtl.} =
  ## Searches for `sub` in `s` in reverse starting at position `start`.
  ##
  ## Searching is case-sensitive. If `sub` is not in `s`, -1 is returned.
  let realStart = if start == -1: s.len-1 else: start
  for i in countdown(realStart, 0):
    if sub == s[i]: return i
  return -1

proc rfind*(s: string, chars: set[char], start: int = -1): int {.noSideEffect.} =
  ## Searches for `chars` in `s` in reverse starting at position `start`.
  ##
  ## Searching is case-sensitive. If `sub` is not in `s`, -1 is returned.
  let realStart = if start == -1: s.len-1 else: start
  for i in countdown(realStart, 0):
    if s[i] in chars: return i
  return -1

proc center*(s: string, width: int, fillChar: char = ' '): string {.
  noSideEffect, rtl, extern: "nsuCenterString".} =
  ## Return the contents of `s` centered in a string `width` long using
  ## `fillChar` as padding.
  ##
  ## The original string is returned if `width` is less than or equal
  ## to `s.len`.
  if width <= s.len:
    return s

  result = newString(width)

  # Left padding will be one fillChar
  # smaller if there are an odd number
  # of characters
  let
    charsLeft = (width - s.len)
    leftPadding = charsLeft div 2

  for i in 0 ..< width:
    if i >= leftPadding and i < leftPadding + s.len:
      # we are where the string should be located
      result[i] = s[i-leftPadding]
    else:
      # we are either before or after where
      # the string s should go
      result[i] = fillChar

proc count*(s: string, sub: string, overlapping: bool = false): int {.
  noSideEffect, rtl, extern: "nsuCountString".} =
  ## Count the occurrences of a substring `sub` in the string `s`.
  ## Overlapping occurrences of `sub` only count when `overlapping`
  ## is set to true.
  var i = 0
  while true:
    i = s.find(sub, i)
    if i < 0:
      break
    if overlapping:
      inc i
    else:
      i += sub.len
    inc result

proc count*(s: string, sub: char): int {.noSideEffect,
  rtl, extern: "nsuCountChar".} =
  ## Count the occurrences of the character `sub` in the string `s`.
  for c in s:
    if c == sub:
      inc result

proc count*(s: string, subs: set[char]): int {.noSideEffect,
  rtl, extern: "nsuCountCharSet".} =
  ## Count the occurrences of the group of character `subs` in the string `s`.
  for c in s:
    if c in subs:
      inc result

proc quoteIfContainsWhite*(s: string): string {.deprecated.} =
  ## Returns ``'"' & s & '"'`` if `s` contains a space and does not
  ## start with a quote, else returns `s`.
  ##
  ## **DEPRECATED** as it was confused for shell quoting function.  For this
  ## application use `osproc.quoteShell <osproc.html#quoteShell>`_.
  if find(s, {' ', '\t'}) >= 0 and s[0] != '"':
    result = '"' & s & '"'
  else:
    result = s

proc contains*(s: string, c: char): bool {.noSideEffect.} =
  ## Same as ``find(s, c) >= 0``.
  return find(s, c) >= 0

proc contains*(s, sub: string): bool {.noSideEffect.} =
  ## Same as ``find(s, sub) >= 0``.
  return find(s, sub) >= 0

proc contains*(s: string, chars: set[char]): bool {.noSideEffect.} =
  ## Same as ``find(s, chars) >= 0``.
  return find(s, chars) >= 0

proc replace*(s, sub: string, by = ""): string {.noSideEffect,
  rtl, extern: "nsuReplaceStr".} =
  ## Replaces `sub` in `s` by the string `by`.
  var a {.noinit.}: SkipTable
  result = ""
  preprocessSub(sub, a)
  let last = s.high
  var i = 0
  while true:
    var j = findAux(s, sub, i, last, a)
    if j < 0: break
    add result, substr(s, i, j - 1)
    add result, by
    i = j + len(sub)
  # copy the rest:
  add result, substr(s, i)

proc replace*(s: string, sub, by: char): string {.noSideEffect,
  rtl, extern: "nsuReplaceChar".} =
  ## Replaces `sub` in `s` by the character `by`.
  ##
  ## Optimized version of `replace <#replace,string,string>`_ for characters.
  result = newString(s.len)
  var i = 0
  while i < s.len:
    if s[i] == sub: result[i] = by
    else: result[i] = s[i]
    inc(i)

proc replaceWord*(s, sub: string, by = ""): string {.noSideEffect,
  rtl, extern: "nsuReplaceWord".} =
  ## Replaces `sub` in `s` by the string `by`.
  ##
  ## Each occurrence of `sub` has to be surrounded by word boundaries
  ## (comparable to ``\\w`` in regular expressions), otherwise it is not
  ## replaced.
  const wordChars = {'a'..'z', 'A'..'Z', '0'..'9', '_', '\128'..'\255'}
  var a {.noinit.}: SkipTable
  result = ""
  preprocessSub(sub, a)
  var i = 0
  let last = s.high
  while true:
    var j = findAux(s, sub, i, last, a)
    if j < 0: break
    # word boundary?
    if (j == 0 or s[j-1] notin wordChars) and
        (j+sub.len >= s.len or s[j+sub.len] notin wordChars):
      add result, substr(s, i, j - 1)
      add result, by
      i = j + len(sub)
    else:
      add result, substr(s, i, j)
      i = j + 1
  # copy the rest:
  add result, substr(s, i)

proc multiReplace*(s: string, replacements: varargs[(string, string)]): string {.noSideEffect.} =
  ## Same as replace, but specialized for doing multiple replacements in a single
  ## pass through the input string.
  ##
  ## Calling replace multiple times after each other is inefficient and result in too many allocations
  ## follwed by immediate deallocations as portions of the string gets replaced.
  ## multiReplace performs all replacements in a single pass.
  ##
  ## If the resulting string is not longer than the original input string, only a single
  ## memory allocation is required.
  ##
  ## The order of the replacements does matter. Earlier replacements are preferred over later
  ## replacements in the argument list.
  result = newStringOfCap(s.len)
  var i = 0
  var fastChk: set[char] = {}
  for tup in replacements: fastChk.incl(tup[0][0]) # Include first character of all replacements
  while i < s.len:
    block sIteration:
      # Assume most chars in s are not candidates for any replacement operation
      if s[i] in fastChk:
        for tup in replacements:
          if s.continuesWith(tup[0], i):
            add result, tup[1]
            inc(i, tup[0].len)
            break sIteration
      # No matching replacement found
      # copy current character from s
      add result, s[i]
      inc(i)

proc delete*(s: var string, first, last: int) {.noSideEffect,
  rtl, extern: "nsuDelete".} =
  ## Deletes in `s` the characters at position `first` .. `last`.
  ##
  ## This modifies `s` itself, it does not return a copy.
  var i = first
  var j = last+1
  var newLen = len(s)-j+i
  while i < newLen:
    s[i] = s[j]
    inc(i)
    inc(j)
  setLen(s, newLen)

proc parseOctInt*(s: string): int {.noSideEffect,
  rtl, extern: "nsuParseOctInt".} =
  ## Parses an octal integer value contained in `s`.
  ##
  ## If `s` is not a valid integer, `ValueError` is raised. `s` can have one
  ## of the following optional prefixes: ``0o``, ``0O``.  Underscores within
  ## `s` are ignored.
  var i = 0
  if s[i] == '0' and (s[i+1] == 'o' or s[i+1] == 'O'): inc(i, 2)
  while true:
    case s[i]
    of '_': inc(i)
    of '0'..'7':
      result = result shl 3 or (ord(s[i]) - ord('0'))
      inc(i)
    of '\0': break
    else: raise newException(ValueError, "invalid integer: " & s)

proc toOct*(x: BiggestInt, len: Positive): string {.noSideEffect,
  rtl, extern: "nsuToOct".} =
  ## Converts `x` into its octal representation.
  ##
  ## The resulting string is always `len` characters long. No leading ``0o``
  ## prefix is generated.
  var
    mask: BiggestInt = 7
    shift: BiggestInt = 0
  assert(len > 0)
  result = newString(len)
  for j in countdown(len-1, 0):
    result[j] = chr(int((x and mask) shr shift) + ord('0'))
    shift = shift + 3
    mask = mask shl 3

proc toBin*(x: BiggestInt, len: Positive): string {.noSideEffect,
  rtl, extern: "nsuToBin".} =
  ## Converts `x` into its binary representation.
  ##
  ## The resulting string is always `len` characters long. No leading ``0b``
  ## prefix is generated.
  var
    mask: BiggestInt = 1
    shift: BiggestInt = 0
  assert(len > 0)
  result = newString(len)
  for j in countdown(len-1, 0):
    result[j] = chr(int((x and mask) shr shift) + ord('0'))
    shift = shift + 1
    mask = mask shl 1

proc insertSep*(s: string, sep = '_', digits = 3): string {.noSideEffect,
  rtl, extern: "nsuInsertSep".} =
  ## Inserts the separator `sep` after `digits` digits from right to left.
  ##
  ## Even though the algorithm works with any string `s`, it is only useful
  ## if `s` contains a number.
  ## Example: ``insertSep("1000000") == "1_000_000"``
  var L = (s.len-1) div digits + s.len
  result = newString(L)
  var j = 0
  dec(L)
  for i in countdown(len(s)-1, 0):
    if j == digits:
      result[L] = sep
      dec(L)
      j = 0
    result[L] = s[i]
    inc(j)
    dec(L)

proc escape*(s: string, prefix = "\"", suffix = "\""): string {.noSideEffect,
  rtl, extern: "nsuEscape".} =
  ## Escapes a string `s`.
  ##
  ## This does these operations (at the same time):
  ## * replaces any ``\`` by ``\\``
  ## * replaces any ``'`` by ``\'``
  ## * replaces any ``"`` by ``\"``
  ## * replaces any other character in the set ``{'\0'..'\31', '\127'..'\255'}``
  ##   by ``\xHH`` where ``HH`` is its hexadecimal value.
  ## The procedure has been designed so that its output is usable for many
  ## different common syntaxes. The resulting string is prefixed with
  ## `prefix` and suffixed with `suffix`. Both may be empty strings.
  ## **Note**: This is not correct for producing Ansi C code!
  result = newStringOfCap(s.len + s.len shr 2)
  result.add(prefix)
  for c in items(s):
    case c
    of '\0'..'\31', '\127'..'\255':
      add(result, "\\x")
      add(result, toHex(ord(c), 2))
    of '\\': add(result, "\\\\")
    of '\'': add(result, "\\'")
    of '\"': add(result, "\\\"")
    else: add(result, c)
  add(result, suffix)

proc unescape*(s: string, prefix = "\"", suffix = "\""): string {.noSideEffect,
  rtl, extern: "nsuUnescape".} =
  ## Unescapes a string `s`.
  ##
  ## This complements `escape <#escape>`_ as it performs the opposite
  ## operations.
  ##
  ## If `s` does not begin with ``prefix`` and end with ``suffix`` a
  ## ValueError exception will be raised.
  result = newStringOfCap(s.len)
  var i = prefix.len
  if not s.startsWith(prefix):
    raise newException(ValueError,
                       "String does not start with a prefix of: " & prefix)
  while true:
    if i == s.len-suffix.len: break
    case s[i]
    of '\\':
      case s[i+1]:
      of 'x':
        inc i, 2
        var c: int
        i += parseutils.parseHex(s, c, i, maxLen=2)
        result.add(chr(c))
        dec i, 2
      of '\\':
        result.add('\\')
      of '\'':
        result.add('\'')
      of '\"':
        result.add('\"')
      else: result.add("\\" & s[i+1])
      inc(i)
    of '\0': break
    else:
      result.add(s[i])
    inc(i)
  if not s.endsWith(suffix):
    raise newException(ValueError,
                       "String does not end with a suffix of: " & suffix)

proc validIdentifier*(s: string): bool {.noSideEffect,
  rtl, extern: "nsuValidIdentifier".} =
  ## Returns true if `s` is a valid identifier.
  ##
  ## A valid identifier starts with a character of the set `IdentStartChars`
  ## and is followed by any number of characters of the set `IdentChars`.
  if s[0] in IdentStartChars:
    for i in 1..s.len-1:
      if s[i] notin IdentChars: return false
    return true

proc editDistance*(a, b: string): int {.noSideEffect,
  rtl, extern: "nsuEditDistance".} =
  ## Returns the edit distance between `a` and `b`.
  ##
  ## This uses the `Levenshtein`:idx: distance algorithm with only a linear
  ## memory overhead.  This implementation is highly optimized!
  var len1 = a.len
  var len2 = b.len
  if len1 > len2:
    # make `b` the longer string
    return editDistance(b, a)

  # strip common prefix:
  var s = 0
  while a[s] == b[s] and a[s] != '\0':
    inc(s)
    dec(len1)
    dec(len2)
  # strip common suffix:
  while len1 > 0 and len2 > 0 and a[s+len1-1] == b[s+len2-1]:
    dec(len1)
    dec(len2)
  # trivial cases:
  if len1 == 0: return len2
  if len2 == 0: return len1

  # another special case:
  if len1 == 1:
    for j in s..s+len2-1:
      if a[s] == b[j]: return len2 - 1
    return len2

  inc(len1)
  inc(len2)
  var half = len1 shr 1
  # initalize first row:
  #var row = cast[ptr array[0..high(int) div 8, int]](alloc(len2*sizeof(int)))
  var row: seq[int]
  newSeq(row, len2)
  var e = s + len2 - 1 # end marker
  for i in 1..len2 - half - 1: row[i] = i
  row[0] = len1 - half - 1
  for i in 1 .. len1 - 1:
    var char1 = a[i + s - 1]
    var char2p: int
    var D, x: int
    var p: int
    if i >= len1 - half:
      # skip the upper triangle:
      var offset = i - len1 + half
      char2p = offset
      p = offset
      var c3 = row[p] + ord(char1 != b[s + char2p])
      inc(p)
      inc(char2p)
      x = row[p] + 1
      D = x
      if x > c3: x = c3
      row[p] = x
      inc(p)
    else:
      p = 1
      char2p = 0
      D = i
      x = i
    if i <= half + 1:
      # skip the lower triangle:
      e = len2 + i - half - 2
    # main:
    while p <= e:
      dec(D)
      var c3 = D + ord(char1 != b[char2p + s])
      inc(char2p)
      inc(x)
      if x > c3: x = c3
      D = row[p] + 1
      if x > D: x = D
      row[p] = x
      inc(p)
    # lower triangle sentinel:
    if i <= half:
      dec(D)
      var c3 = D + ord(char1 != b[char2p + s])
      inc(x)
      if x > c3: x = c3
      row[p] = x
  result = row[e]
  #dealloc(row)


# floating point formating:
when not defined(js):
  proc c_sprintf(buf, frmt: cstring): cint {.header: "<stdio.h>",
                                     importc: "sprintf", varargs, noSideEffect.}

type
  FloatFormatMode* = enum ## the different modes of floating point formating
    ffDefault,         ## use the shorter floating point notation
    ffDecimal,         ## use decimal floating point notation
    ffScientific       ## use scientific notation (using ``e`` character)

{.deprecated: [TFloatFormat: FloatFormatMode].}

proc formatBiggestFloat*(f: BiggestFloat, format: FloatFormatMode = ffDefault,
                         precision: range[0..32] = 16;
                         decimalSep = '.'): string {.
                         noSideEffect, rtl, extern: "nsu$1".} =
  ## Converts a floating point value `f` to a string.
  ##
  ## If ``format == ffDecimal`` then precision is the number of digits to
  ## be printed after the decimal point.
  ## If ``format == ffScientific`` then precision is the maximum number
  ## of significant digits to be printed.
  ## `precision`'s default value is the maximum number of meaningful digits
  ## after the decimal point for Nim's ``biggestFloat`` type.
  ##
  ## If ``precision == 0``, it tries to format it nicely.
  when defined(js):
    var res: cstring
    case format
    of ffDefault:
      {.emit: "`res` = `f`.toString();".}
    of ffDecimal:
      {.emit: "`res` = `f`.toFixed(`precision`);".}
    of ffScientific:
      {.emit: "`res` = `f`.toExponential(`precision`);".}
    result = $res
    for i in 0 ..< result.len:
      # Depending on the locale either dot or comma is produced,
      # but nothing else is possible:
      if result[i] in {'.', ','}: result[i] = decimalsep
  else:
    const floatFormatToChar: array[FloatFormatMode, char] = ['g', 'f', 'e']
    var
      frmtstr {.noinit.}: array[0..5, char]
      buf {.noinit.}: array[0..2500, char]
      L: cint
    frmtstr[0] = '%'
    if precision > 0:
      frmtstr[1] = '#'
      frmtstr[2] = '.'
      frmtstr[3] = '*'
      frmtstr[4] = floatFormatToChar[format]
      frmtstr[5] = '\0'
      L = c_sprintf(buf, frmtstr, precision, f)
    else:
      frmtstr[1] = floatFormatToChar[format]
      frmtstr[2] = '\0'
      L = c_sprintf(buf, frmtstr, f)
    result = newString(L)
    for i in 0 ..< L:
      # Depending on the locale either dot or comma is produced,
      # but nothing else is possible:
      if buf[i] in {'.', ','}: result[i] = decimalsep
      else: result[i] = buf[i]

proc formatFloat*(f: float, format: FloatFormatMode = ffDefault,
                  precision: range[0..32] = 16; decimalSep = '.'): string {.
                  noSideEffect, rtl, extern: "nsu$1".} =
  ## Converts a floating point value `f` to a string.
  ##
  ## If ``format == ffDecimal`` then precision is the number of digits to
  ## be printed after the decimal point.
  ## If ``format == ffScientific`` then precision is the maximum number
  ## of significant digits to be printed.
  ## `precision`'s default value is the maximum number of meaningful digits
  ## after the decimal point for Nim's ``float`` type.
  ##
  ## If ``precision == 0``, it tries to format it nicely.
  result = formatBiggestFloat(f, format, precision, decimalSep)

proc trimZeros*(x: var string) {.noSideEffect.} =
  ## Trim trailing zeros from a formatted floating point
  ## value (`x`).  Modifies the passed value.
  var spl: seq[string]
  if x.contains('.') or x.contains(','):
    if x.contains('e'):
      spl= x.split('e')
      x = spl[0]
    while x[x.high] == '0':
      x.setLen(x.len-1)
    if x[x.high] in [',', '.']:
      x.setLen(x.len-1)
    if spl.len > 0:
      x &= "e" & spl[1]

type
  BinaryPrefixMode* = enum ## the different names for binary prefixes
    bpIEC, # use the IEC/ISO standard prefixes such as kibi
    bpColloquial # use the colloquial kilo, mega etc

proc formatSize*(bytes: int64,
                 decimalSep = '.',
                 prefix = bpIEC,
                 includeSpace = false): string {.noSideEffect.} =
  ## Rounds and formats `bytes`.
  ##
  ## By default, uses the IEC/ISO standard binary prefixes, so 1024 will be
  ## formatted as 1KiB.  Set prefix to `bpColloquial` to use the colloquial
  ## names from the SI standard (e.g. k for 1000 being reused as 1024).
  ##
  ## `includeSpace` can be set to true to include the (SI preferred) space
  ## between the number and the unit (e.g. 1 KiB).
  ##
  ## Examples:
  ##
  ## .. code-block:: nim
  ##
  ##    formatSize((1'i64 shl 31) + (300'i64 shl 20)) == "2.293GiB"
  ##    formatSize((2.234*1024*1024).int) == "2.234MiB"
  ##    formatSize(4096, includeSpace=true) == "4 KiB"
  ##    formatSize(4096, prefix=bpColloquial, includeSpace=true) == "4 kB"
  ##    formatSize(4096) == "4KiB"
  ##    formatSize(5_378_934, prefix=bpColloquial, decimalSep=',') == "5,13MB"
  ##
  const iecPrefixes = ["", "Ki", "Mi", "Gi", "Ti", "Pi", "Ei", "Zi", "Yi"]
  const collPrefixes = ["", "k", "M", "G", "T", "P", "E", "Z", "Y"]
  var
    xb: int64 = bytes
    fbytes: float
    last_xb: int64 = bytes
    matchedIndex: int
    prefixes: array[9, string]
  if prefix == bpColloquial:
    prefixes = collPrefixes
  else:
    prefixes = iecPrefixes

  # Iterate through prefixes seeing if value will be greater than
  # 0 in each case
  for index in 1..<prefixes.len:
    last_xb = xb
    xb = bytes div (1'i64 shl (index*10))
    matchedIndex = index
    if xb == 0:
      xb = last_xb
      matchedIndex = index - 1
      break
  # xb has the integer number for the latest value; index should be correct
  fbytes = bytes.float / (1'i64 shl (matchedIndex*10)).float
  result = formatFloat(fbytes, format=ffDecimal, precision=3, decimalSep=decimalSep)
  result.trimZeros()
  if includeSpace:
    result &= " "
  result &= prefixes[matchedIndex]
  result &= "B"

proc formatEng*(f: BiggestFloat,
                precision: range[0..32] = 10,
                trim: bool = true,
                siPrefix: bool = false,
                unit: string = nil,
                decimalSep = '.'): string {.noSideEffect.} =
  ## Converts a floating point value `f` to a string using engineering notation.
  ##
  ## Numbers in of the range -1000.0<f<1000.0 will be formatted without an
  ## exponent.  Numbers outside of this range will be formatted as a
  ## significand in the range -1000.0<f<1000.0 and an exponent that will always
  ## be an integer multiple of 3, corresponding with the SI prefix scale k, M,
  ## G, T etc for numbers with an absolute value greater than 1 and m, μ, n, p
  ## etc for numbers with an absolute value less than 1.
  ##
  ## The default configuration (`trim=true` and `precision=10`) shows the
  ## **shortest** form that precisely (up to a maximum of 10 decimal places)
  ## displays the value.  For example, 4.100000 will be displayed as 4.1 (which
  ## is mathematically identical) whereas 4.1000003 will be displayed as
  ## 4.1000003.
  ##
  ## If `trim` is set to true, trailing zeros will be removed; if false, the
  ## number of digits specified by `precision` will always be shown.
  ##
  ## `precision` can be used to set the number of digits to be shown after the
  ## decimal point or (if `trim` is true) the maximum number of digits to be
  ## shown.
  ##
  ## .. code-block:: nim
  ##
  ##    formatEng(0, 2, trim=false) == "0.00"
  ##    formatEng(0, 2) == "0"
  ##    formatEng(0.053, 0) == "53e-3"
  ##    formatEng(52731234, 2) == "52.73e6"
  ##    formatEng(-52731234, 2) == "-52.73e6"
  ##
  ## If `siPrefix` is set to true, the number will be displayed with the SI
  ## prefix corresponding to the exponent.  For example 4100 will be displayed
  ## as "4.1 k" instead of "4.1e3".  Note that `u` is used for micro- in place
  ## of the greek letter mu (μ) as per ISO 2955.  Numbers with an absolute
  ## value outside of the range 1e-18<f<1000e18 (1a<f<1000E) will be displayed
  ## with an exponent rather than an SI prefix, regardless of whether
  ## `siPrefix` is true.
  ##
  ## If `unit` is not nil, the provided unit will be appended to the string
  ## (with a space as required by the SI standard).  This behaviour is slightly
  ## different to appending the unit to the result as the location of the space
  ## is altered depending on whether there is an exponent.
  ##
  ## .. code-block:: nim
  ##
  ##    formatEng(4100, siPrefix=true, unit="V") == "4.1 kV"
  ##    formatEng(4.1, siPrefix=true, unit="V") == "4.1 V"
  ##    formatEng(4.1, siPrefix=true) == "4.1" # Note lack of space
  ##    formatEng(4100, siPrefix=true) == "4.1 k"
  ##    formatEng(4.1, siPrefix=true, unit="") == "4.1 " # Space with unit=""
  ##    formatEng(4100, siPrefix=true, unit="") == "4.1 k"
  ##    formatEng(4100) == "4.1e3"
  ##    formatEng(4100, unit="V") == "4.1e3 V"
  ##    formatEng(4100, unit="") == "4.1e3 " # Space with unit=""
  ##
  ## `decimalSep` is used as the decimal separator
  var
    absolute: BiggestFloat
    significand: BiggestFloat
    fexponent: BiggestFloat
    exponent: int
    splitResult: seq[string]
    suffix: string = ""
  proc getPrefix(exp: int): char =
    ## Get the SI prefix for a given exponent
    ##
    ## Assumes exponent is a multiple of 3; returns ' ' if no prefix found
    const siPrefixes = ['a','f','p','n','u','m',' ','k','M','G','T','P','E']
    var index: int = (exp div 3) + 6
    result = ' '
    if index in low(siPrefixes)..high(siPrefixes):
      result = siPrefixes[index]

  # Most of the work is done with the sign ignored, so get the absolute value
  absolute = abs(f)
  significand = f

  if absolute == 0.0:
    # Simple case: just format it and force the exponent to 0
    exponent = 0
    result = significand.formatBiggestFloat(ffDecimal, precision, decimalSep='.')
  else:
    # Find the best exponent that's a multiple of 3
    fexponent = round(floor(log10(absolute)))
    fexponent = 3.0 * round(floor(fexponent / 3.0))
    # Adjust the significand for the new exponent
    significand /= pow(10.0, fexponent)

    # Round the significand and check whether it has affected
    # the exponent
    significand = round(significand, precision)
    absolute = abs(significand)
    if absolute >= 1000.0:
      significand *= 0.001
      fexponent += 3
    # Components of the result:
    result = significand.formatBiggestFloat(ffDecimal, precision, decimalSep='.')
    exponent = fexponent.int()

  splitResult = result.split('.')
  result = splitResult[0]
  # result should have at most one decimal character
  if splitResult.len() > 1:
    # If trim is set, we get rid of trailing zeros.  Don't use trimZeros here as
    # we can be a bit more efficient through knowledge that there will never be
    # an exponent in this part.
    if trim:
        while splitResult[1].endsWith("0"):
          # Trim last character
          splitResult[1].setLen(splitResult[1].len-1)
        if splitResult[1].len() > 0:
          result &= decimalSep & splitResult[1]
    else:
      result &= decimalSep & splitResult[1]

  # Combine the results accordingly
  if siPrefix and exponent != 0:
    var p = getPrefix(exponent)
    if p != ' ':
      suffix = " " & p
      exponent = 0 # Exponent replaced by SI prefix
  if suffix == "" and unit != nil:
    suffix = " "
  if unit != nil:
    suffix &= unit
  if exponent != 0:
    result &= "e" & $exponent
  result &= suffix

proc findNormalized(x: string, inArray: openArray[string]): int =
  var i = 0
  while i < high(inArray):
    if cmpIgnoreStyle(x, inArray[i]) == 0: return i
    inc(i, 2) # incrementing by 1 would probably lead to a
              # security hole...
  return -1

proc invalidFormatString() {.noinline.} =
  raise newException(ValueError, "invalid format string")

proc addf*(s: var string, formatstr: string, a: varargs[string, `$`]) {.
  noSideEffect, rtl, extern: "nsuAddf".} =
  ## The same as ``add(s, formatstr % a)``, but more efficient.
  const PatternChars = {'a'..'z', 'A'..'Z', '0'..'9', '\128'..'\255', '_'}
  var i = 0
  var num = 0
  while i < len(formatstr):
    if formatstr[i] == '$':
      case formatstr[i+1] # again we use the fact that strings
                          # are zero-terminated here
      of '#':
        if num >% a.high: invalidFormatString()
        add s, a[num]
        inc i, 2
        inc num
      of '$':
        add s, '$'
        inc(i, 2)
      of '1'..'9', '-':
        var j = 0
        inc(i) # skip $
        var negative = formatstr[i] == '-'
        if negative: inc i
        while formatstr[i] in Digits:
          j = j * 10 + ord(formatstr[i]) - ord('0')
          inc(i)
        let idx = if not negative: j-1 else: a.len-j
        if idx >% a.high: invalidFormatString()
        add s, a[idx]
      of '{':
        var j = i+1
        while formatstr[j] notin {'\0', '}'}: inc(j)
        var x = findNormalized(substr(formatstr, i+2, j-1), a)
        if x >= 0 and x < high(a): add s, a[x+1]
        else: invalidFormatString()
        i = j+1
      of 'a'..'z', 'A'..'Z', '\128'..'\255', '_':
        var j = i+1
        while formatstr[j] in PatternChars: inc(j)
        var x = findNormalized(substr(formatstr, i+1, j-1), a)
        if x >= 0 and x < high(a): add s, a[x+1]
        else: invalidFormatString()
        i = j
      else:
        invalidFormatString()
    else:
      add s, formatstr[i]
      inc(i)

proc `%` *(formatstr: string, a: openArray[string]): string {.noSideEffect,
  rtl, extern: "nsuFormatOpenArray".} =
  ## Interpolates a format string with the values from `a`.
  ##
  ## The `substitution`:idx: operator performs string substitutions in
  ## `formatstr` and returns a modified `formatstr`. This is often called
  ## `string interpolation`:idx:.
  ##
  ## This is best explained by an example:
  ##
  ## .. code-block:: nim
  ##   "$1 eats $2." % ["The cat", "fish"]
  ##
  ## Results in:
  ##
  ## .. code-block:: nim
  ##   "The cat eats fish."
  ##
  ## The substitution variables (the thing after the ``$``) are enumerated
  ## from 1 to ``a.len``.
  ## To produce a verbatim ``$``, use ``$$``.
  ## The notation ``$#`` can be used to refer to the next substitution
  ## variable:
  ##
  ## .. code-block:: nim
  ##   "$# eats $#." % ["The cat", "fish"]
  ##
  ## Substitution variables can also be words (that is
  ## ``[A-Za-z_]+[A-Za-z0-9_]*``) in which case the arguments in `a` with even
  ## indices are keys and with odd indices are the corresponding values.
  ## An example:
  ##
  ## .. code-block:: nim
  ##   "$animal eats $food." % ["animal", "The cat", "food", "fish"]
  ##
  ## Results in:
  ##
  ## .. code-block:: nim
  ##   "The cat eats fish."
  ##
  ## The variables are compared with `cmpIgnoreStyle`. `ValueError` is
  ## raised if an ill-formed format string has been passed to the `%` operator.
  result = newStringOfCap(formatstr.len + a.len shl 4)
  addf(result, formatstr, a)

proc `%` *(formatstr, a: string): string {.noSideEffect,
  rtl, extern: "nsuFormatSingleElem".} =
  ## This is the same as ``formatstr % [a]``.
  result = newStringOfCap(formatstr.len + a.len)
  addf(result, formatstr, [a])

proc format*(formatstr: string, a: varargs[string, `$`]): string {.noSideEffect,
  rtl, extern: "nsuFormatVarargs".} =
  ## This is the same as ``formatstr % a`` except that it supports
  ## auto stringification.
  result = newStringOfCap(formatstr.len + a.len)
  addf(result, formatstr, a)

{.pop.}

proc removeSuffix*(s: var string, chars: set[char] = Newlines) {.
  rtl, extern: "nsuRemoveSuffixCharSet".} =
  ## Removes the first matching character from the string (in-place) given a
  ## set of characters. If the set of characters is only equal to `Newlines`
  ## then it will remove both the newline and return feed.
  ## .. code-block:: nim
  ##   var
  ##     userInput = "Hello World!\r\n"
  ##     otherInput = "Hello!?!"
  ##   userInput.removeSuffix
  ##   userInput == "Hello World!"
  ##   userInput.removeSuffix({'!', '?'})
  ##   userInput == "Hello World"
  ##   otherInput.removeSuffix({'!', '?'})
  ##   otherInput == "Hello!?"
  if s.len == 0: return
  var last = len(s) - 1
  if chars == Newlines:
    if s[last] == '\10':
      last -= 1
    if s[last] == '\13':
      last -= 1
  else:
    if s[last] in chars:
      last -= 1
  s.setLen(last + 1)

proc removeSuffix*(s: var string, c: char) {.
  rtl, extern: "nsuRemoveSuffixChar".} =
  ## Removes a single character (in-place) from a string.
  ## .. code-block:: nim
  ##   var
  ##     table = "users"
  ##   table.removeSuffix('s')
  ##   table == "user"
  removeSuffix(s, chars = {c})

proc removeSuffix*(s: var string, suffix: string) {.
  rtl, extern: "nsuRemoveSuffixString".} =
  ## Remove the first matching suffix (in-place) from a string.
  ## .. code-block:: nim
  ##   var
  ##     answers = "yeses"
  ##   answers.removeSuffix("es")
  ##   answers == "yes"
  var newLen = s.len
  if s.endsWith(suffix):
    newLen -= len(suffix)
    s.setLen(newLen)

when isMainModule:
  doAssert align("abc", 4) == " abc"
  doAssert align("a", 0) == "a"
  doAssert align("1232", 6) == "  1232"
  doAssert align("1232", 6, '#') == "##1232"

  let
    inp = """ this is a long text --  muchlongerthan10chars and here
               it goes"""
    outp = " this is a\nlong text\n--\nmuchlongerthan10chars\nand here\nit goes"
  doAssert wordWrap(inp, 10, false) == outp

  doAssert formatBiggestFloat(0.00000000001, ffDecimal, 11) == "0.00000000001"
  doAssert formatBiggestFloat(0.00000000001, ffScientific, 1, ',') in
                                                   ["1,0e-11", "1,0e-011"]

  doAssert "$# $3 $# $#" % ["a", "b", "c"] == "a c b c"

  block: # formatSize tests
    doAssert formatSize((1'i64 shl 31) + (300'i64 shl 20)) == "2.293GiB"
    doAssert formatSize((2.234*1024*1024).int) == "2.234MiB"
    doAssert formatSize(4096) == "4KiB"
    doAssert formatSize(4096, prefix=bpColloquial, includeSpace=true) == "4 kB"
    doAssert formatSize(4096, includeSpace=true) == "4 KiB"
    doAssert formatSize(5_378_934, prefix=bpColloquial, decimalSep=',') == "5,13MB"

  doAssert "$animal eats $food." % ["animal", "The cat", "food", "fish"] ==
           "The cat eats fish."

  doAssert "-ld a-ldz -ld".replaceWord("-ld") == " a-ldz "
  doAssert "-lda-ldz -ld abc".replaceWord("-ld") == "-lda-ldz  abc"

  type MyEnum = enum enA, enB, enC, enuD, enE
  doAssert parseEnum[MyEnum]("enu_D") == enuD

  doAssert parseEnum("invalid enum value", enC) == enC

  doAssert center("foo", 13) == "     foo     "
  doAssert center("foo", 0) == "foo"
  doAssert center("foo", 3, fillChar = 'a') == "foo"
  doAssert center("foo", 10, fillChar = '\t') == "\t\t\tfoo\t\t\t\t"

  doAssert count("foofoofoo", "foofoo") == 1
  doAssert count("foofoofoo", "foofoo", overlapping = true) == 2
  doAssert count("foofoofoo", 'f') == 3
  doAssert count("foofoofoobar", {'f','b'}) == 4

  doAssert strip("  foofoofoo  ") == "foofoofoo"
  doAssert strip("sfoofoofoos", chars = {'s'}) == "foofoofoo"
  doAssert strip("barfoofoofoobar", chars = {'b', 'a', 'r'}) == "foofoofoo"
  doAssert strip("stripme but don't strip this stripme",
                 chars = {'s', 't', 'r', 'i', 'p', 'm', 'e'}) ==
                 " but don't strip this "
  doAssert strip("sfoofoofoos", leading = false, chars = {'s'}) == "sfoofoofoo"
  doAssert strip("sfoofoofoos", trailing = false, chars = {'s'}) == "foofoofoos"

  doAssert "  foo\n  bar".indent(4, "Q") == "QQQQ  foo\nQQQQ  bar"

  doAssert "abba".multiReplace(("a", "b"), ("b", "a")) == "baab"
  doAssert "Hello World.".multiReplace(("ello", "ELLO"), ("World.", "PEOPLE!")) == "HELLO PEOPLE!"
  doAssert "aaaa".multiReplace(("a", "aa"), ("aa", "bb")) == "aaaaaaaa"

  doAssert isAlphaAscii('r')
  doAssert isAlphaAscii('A')
  doAssert(not isAlphaAscii('$'))

  doAssert isAlphaAscii("Rasp")
  doAssert isAlphaAscii("Args")
  doAssert(not isAlphaAscii("$Tomato"))

  doAssert isAlphaNumeric('3')
  doAssert isAlphaNumeric('R')
  doAssert(not isAlphaNumeric('!'))

  doAssert isAlphaNumeric("34ABc")
  doAssert isAlphaNumeric("Rad")
  doAssert isAlphaNumeric("1234")
  doAssert(not isAlphaNumeric("@nose"))

  doAssert isDigit('3')
  doAssert(not isDigit('a'))
  doAssert(not isDigit('%'))

  doAssert isDigit("12533")
  doAssert(not isDigit("12.33"))
  doAssert(not isDigit("A45b"))

  doAssert isSpaceAscii('\t')
  doAssert isSpaceAscii('\l')
  doAssert(not isSpaceAscii('A'))

  doAssert isSpaceAscii("\t\l \v\r\f")
  doAssert isSpaceAscii("       ")
  doAssert(not isSpaceAscii("ABc   \td"))

  doAssert(isNilOrEmpty(""))
  doAssert(isNilOrEmpty(nil))
  doAssert(not isNilOrEmpty("test"))
  doAssert(not isNilOrEmpty(" "))

  doAssert(isNilOrWhitespace(""))
  doAssert(isNilOrWhitespace(nil))
  doAssert(isNilOrWhitespace("       "))
  doAssert(isNilOrWhitespace("\t\l \v\r\f"))
  doAssert(not isNilOrWhitespace("ABc   \td"))

  doAssert isLowerAscii('a')
  doAssert isLowerAscii('z')
  doAssert(not isLowerAscii('A'))
  doAssert(not isLowerAscii('5'))
  doAssert(not isLowerAscii('&'))

  doAssert isLowerAscii("abcd")
  doAssert(not isLowerAscii("abCD"))
  doAssert(not isLowerAscii("33aa"))

  doAssert isUpperAscii('A')
  doAssert(not isUpperAscii('b'))
  doAssert(not isUpperAscii('5'))
  doAssert(not isUpperAscii('%'))

  doAssert isUpperAscii("ABC")
  doAssert(not isUpperAscii("AAcc"))
  doAssert(not isUpperAscii("A#$"))

  doAssert rsplit("foo bar", seps=Whitespace) == @["foo", "bar"]
  doAssert rsplit(" foo bar", seps=Whitespace, maxsplit=1) == @[" foo", "bar"]
  doAssert rsplit(" foo bar ", seps=Whitespace, maxsplit=1) == @[" foo bar", ""]
  doAssert rsplit(":foo:bar", sep=':') == @["", "foo", "bar"]
  doAssert rsplit(":foo:bar", sep=':', maxsplit=2) == @["", "foo", "bar"]
  doAssert rsplit(":foo:bar", sep=':', maxsplit=3) == @["", "foo", "bar"]
  doAssert rsplit("foothebar", sep="the") == @["foo", "bar"]

  doAssert(unescape(r"\x013", "", "") == "\x013")

  doAssert join(["foo", "bar", "baz"]) == "foobarbaz"
  doAssert join(@["foo", "bar", "baz"], ", ") == "foo, bar, baz"
  doAssert join([1, 2, 3]) == "123"
  doAssert join(@[1, 2, 3], ", ") == "1, 2, 3"

  doAssert """~~!!foo
~~!!bar
~~!!baz""".unindent(2, "~~!!") == "foo\nbar\nbaz"

  doAssert """~~!!foo
~~!!bar
~~!!baz""".unindent(2, "~~!!aa") == "~~!!foo\n~~!!bar\n~~!!baz"
  doAssert """~~foo
~~  bar
~~  baz""".unindent(4, "~") == "foo\n  bar\n  baz"
  doAssert """foo
bar
    baz
  """.unindent(4) == "foo\nbar\nbaz\n"
  doAssert """foo
    bar
    baz
  """.unindent(2) == "foo\n  bar\n  baz\n"
  doAssert """foo
    bar
    baz
  """.unindent(100) == "foo\nbar\nbaz\n"

  doAssert """foo
    foo
    bar
  """.unindent() == "foo\nfoo\nbar\n"

  let s = " this is an example  "
  let s2 = ":this;is;an:example;;"

  doAssert s.split() == @["", "this", "is", "an", "example", "", ""]
  doAssert s2.split(seps={':', ';'}) == @["", "this", "is", "an", "example", "", ""]
  doAssert s.split(maxsplit=4) == @["", "this", "is", "an", "example  "]
  doAssert s.split(' ', maxsplit=1) == @["", "this is an example  "]
  doAssert s.split(" ", maxsplit=4) == @["", "this", "is", "an", "example  "]

  block: # formatEng tests
    doAssert formatEng(0, 2, trim=false) == "0.00"
    doAssert formatEng(0, 2) == "0"
    doAssert formatEng(53, 2, trim=false) == "53.00"
    doAssert formatEng(0.053, 2, trim=false) == "53.00e-3"
    doAssert formatEng(0.053, 4, trim=false) == "53.0000e-3"
    doAssert formatEng(0.053, 4, trim=true) == "53e-3"
    doAssert formatEng(0.053, 0) == "53e-3"
    doAssert formatEng(52731234) == "52.731234e6"
    doAssert formatEng(-52731234) == "-52.731234e6"
    doAssert formatEng(52731234, 1) == "52.7e6"
    doAssert formatEng(-52731234, 1) == "-52.7e6"
    doAssert formatEng(52731234, 1, decimalSep=',') == "52,7e6"
    doAssert formatEng(-52731234, 1, decimalSep=',') == "-52,7e6"

    doAssert formatEng(4100, siPrefix=true, unit="V") == "4.1 kV"
    doAssert formatEng(4.1, siPrefix=true, unit="V") == "4.1 V"
    doAssert formatEng(4.1, siPrefix=true) == "4.1" # Note lack of space
    doAssert formatEng(4100, siPrefix=true) == "4.1 k"
    doAssert formatEng(4.1, siPrefix=true, unit="") == "4.1 " # Includes space
    doAssert formatEng(4100, siPrefix=true, unit="") == "4.1 k"
    doAssert formatEng(4100) == "4.1e3"
    doAssert formatEng(4100, unit="V") == "4.1e3 V"
    doAssert formatEng(4100, unit="") == "4.1e3 " # Space with unit=""
    # Don't use SI prefix as number is too big
    doAssert formatEng(3.1e22, siPrefix=true, unit="a") == "31e21 a"
    # Don't use SI prefix as number is too small
    doAssert formatEng(3.1e-25, siPrefix=true, unit="A") == "310e-27 A"

  block: # startsWith / endsWith char tests
    var s = "abcdef"
    doAssert s.startsWith('a')
    doAssert s.startsWith('b') == false
    doAssert s.endsWith('f')
    doAssert s.endsWith('a') == false
    doAssert s.endsWith('\0') == false

  #echo("strutils tests passed")<|MERGE_RESOLUTION|>--- conflicted
+++ resolved
@@ -888,11 +888,7 @@
     n = x
   result = newString(len)
   for j in countdown(len-1, 0):
-<<<<<<< HEAD
-    result[j] = HexChars[(n and 0xF).int]
-=======
     result[j] = HexChars[int(n and 0xF)]
->>>>>>> 02ff5f59
     n = n shr 4
     # handle negative overflow
     if n == 0 and x < 0: n = -1
